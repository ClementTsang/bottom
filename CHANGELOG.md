# Changelog

All notable changes to this project will be documented in this file.

The format is based on [Keep a Changelog](https://keepachangelog.com/en/1.0.0/),
and this project adheres to [Semantic Versioning](https://semver.org/spec/v2.0.0.html).

## [0.4.0] - Unreleased

### Features

- [#58](https://github.com/ClementTsang/bottom/issues/58): I/O stats per process

<<<<<<< HEAD
- [#55](https://github.com/ClementTsang/bottom/issues/55): Battery monitoring widget

=======
>>>>>>> 45e9ba12
- [#114](https://github.com/ClementTsang/bottom/pull/114): Process state per process

### Changes

- Changed default colours for highlighted borders and table headers to cyan - this is mostly to deal with Powershell colour conflicts.

<<<<<<< HEAD
- Updated the widget type keyword list to accept the following keywords as existing types:
  - `"memory"`
  - `"network"`
  - `"process"`
  - `"processes"`
  - `"temperature"`

=======
>>>>>>> 45e9ba12
### Bug Fixes

- Fixed `dd` not working on non-first entries.

<<<<<<< HEAD
- Fixed bug where a single empty row as a layout would crash without a proper warning.
  The behaviour now errors out with a more helpful message.

=======
>>>>>>> 45e9ba12
## [0.3.0] - 2020-04-07

### Features

- [#20](https://github.com/ClementTsang/bottom/issues/20): Time scaling was added to allow users to zoom in/out based on their desired time intervals. Time markers on the charts can be hidden or automatically hidden.

- [#37](https://github.com/ClementTsang/bottom/issues/37): Automatically populate a config file if one does not exist.

- [#21](https://github.com/ClementTsang/bottom/issues/21): Basic mode added.

- [#51](https://github.com/ClementTsang/bottom/issues/51): Modularity with widget placement or inclusion added.

### Changes

- Removed redundant dependencies.

- [#17](https://github.com/ClementTsang/bottom/issues/17): Add colouring options to the total RX/TX labels.

- [#29](https://github.com/ClementTsang/bottom/issues/29): Added `F1-F3` keys as alternatives for selecting search options

- [#42](https://github.com/ClementTsang/bottom/issues/42), [#45](https://github.com/ClementTsang/bottom/issues/45), [#35](https://github.com/ClementTsang/bottom/issues/35): Change the arrow used for sorting processes to work with other terminals.

- [#61](https://github.com/ClementTsang/bottom/issues/61): Search box changed to not block if the window is small.

- [#40](https://github.com/ClementTsang/bottom/issues/40): Rewrote README to be more clear and explicit.

- [#109](https://github.com/ClementTsang/bottom/issues/109): Sorting processes by name is case-insensitive.

### Bug Fixes

- [#33](https://github.com/ClementTsang/bottom/issues/33): Fix bug with search and graphemes bigger than a byte crashing due to the cursor.

- [#41](https://github.com/ClementTsang/bottom/issues/41): Fix bug that caused the cursor to go off screen while searching.

- [#61](https://github.com/ClementTsang/bottom/issues/61): Dialog boxes set to be a constant width/height.

- [#80](https://github.com/ClementTsang/bottom/issues/80): Fix bug with resizing and scrolling causing issues with tables.

- [#77](https://github.com/ClementTsang/bottom/issues/77): Fixed hidden CPU entries from being scrolled to.

- [#79](https://github.com/ClementTsang/bottom/issues/79): Fixed CPU entries being a different colour if the one above it was hidden.

- [#85](https://github.com/ClementTsang/bottom/pull/85): A div-by-zero error when the memory values were zero was fixed.

### Other

- Various Travis changes.

- Scoop install option added.

## [0.2.2] - 2020-02-26

### Features

- Added support for colouring the average CPU core separately in config files.

- [#15](https://github.com/ClementTsang/bottom/issues/15) - Added support for (some) named colours and RGB values in config files.

### Bug Fixes

- [#28](https://github.com/ClementTsang/bottom/issues/30): Fixed broken Cargo.toml for Cargo installs.

- Fixed Windows issue with shift key.

- [#14](https://github.com/ClementTsang/bottom/issues/14): Ignore certain characters in search

## [0.2.1] - 2020-02-21

### Bug Fixes

- [#14](https://github.com/ClementTsang/bottom/issues/11): Fixed default config paths not being read properly.

## [0.2.0] - 2020-02-20

### Features

- Searching in processes was added.

- The option of a config file was added. Config files follow the TOML spec. These support boot flags by default, and colour schemes.

- The capability of maximizing a widget to take up all draw space was added.

- Filtering out CPU cores on the graph/legend was added.

### Changes

- Default colours were changed for better support on macOS Terminal and PowerShell.

- Rewrote and refactored how I get data to be less spaghetti. This might also have the added benefit of running better, with less duplicated logic.

- Changed how the dd dialog and help dialog look. Hopefully they'll be nicer to look at and more intuitive to use!

### Bug Fixes

- [#2](https://github.com/ClementTsang/bottom/issues/2): Fixed issues where the program would crash if the window was too small.

- Added a panic handler so terminals won't get all broken if a panic _does_ still occur.

- Fixed some sizing issues, hopefully this means that it's still readable at smaller sizes (within reason).

- [#10](https://github.com/ClementTsang/bottom/issues/10): Fixed scroll issue caused by resizing.

## [0.1.2] - 2020-01-11

### Changes

- Added a bit more complexity to how we determine column widths for tables. This should fix an issue where columns would glitch out at smaller widths, and hopefully look nicer.

### Bug Fixes

- Rewrote scroll logic in tables to avoid some strange scroll behaviour I encountered where it would jump around.

- Attempt to patch a panic caused by the change in how we determine time in the data collection stage.

## [0.1.1] - 2020-01-11

### Features

- `Tab` in the processes widget will now group similarly-named processes together (as well as their total CPU and MEM usage). `dd`-ing this will try to kill all entries with that process name.

- A flag to enable this by default is also now available.

### Bug Fixes

- Accidentally left in a bug in which the disk widget was using megabytes instead of bytes as their unit during data collection... but during data conversion for the display I treated them as bytes.

## [0.1.0] - 2020-01-11

Initial release.<|MERGE_RESOLUTION|>--- conflicted
+++ resolved
@@ -11,18 +11,14 @@
 
 - [#58](https://github.com/ClementTsang/bottom/issues/58): I/O stats per process
 
-<<<<<<< HEAD
 - [#55](https://github.com/ClementTsang/bottom/issues/55): Battery monitoring widget
 
-=======
->>>>>>> 45e9ba12
 - [#114](https://github.com/ClementTsang/bottom/pull/114): Process state per process
 
 ### Changes
 
 - Changed default colours for highlighted borders and table headers to cyan - this is mostly to deal with Powershell colour conflicts.
 
-<<<<<<< HEAD
 - Updated the widget type keyword list to accept the following keywords as existing types:
   - `"memory"`
   - `"network"`
@@ -30,18 +26,13 @@
   - `"processes"`
   - `"temperature"`
 
-=======
->>>>>>> 45e9ba12
 ### Bug Fixes
 
 - Fixed `dd` not working on non-first entries.
 
-<<<<<<< HEAD
 - Fixed bug where a single empty row as a layout would crash without a proper warning.
   The behaviour now errors out with a more helpful message.
 
-=======
->>>>>>> 45e9ba12
 ## [0.3.0] - 2020-04-07
 
 ### Features
