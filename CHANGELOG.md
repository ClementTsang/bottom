# Changelog

All notable changes to this project will be documented in this file.

The format is based on [Keep a Changelog](https://keepachangelog.com/en/1.0.0/),
and this project adheres to [Semantic Versioning](https://semver.org/spec/v2.0.0.html).

## [0.6.5]/[0.7.0] - Unreleased

## [0.6.4] - 2021-09-12

## Changes

<<<<<<< HEAD
- [#557](https://github.com/ClementTsang/bottom/pull/557): Add '/s' to network usage legend to indicate "per second".
=======
- [#557](https://github.com/ClementTsang/bottom/pull/557): Add '/s' to network usage legend to better indicate that it's a per-second change.

## Bug Fixes

- [#575](https://github.com/ClementTsang/bottom/pull/575): Updates the procfs library to not crash on kernel version >255.
>>>>>>> 96ca024a

## Internal Changes

- [#551](https://github.com/ClementTsang/bottom/pull/551): Disable AUR package generation in release pipeline since it's now in community.
- [#570](https://github.com/ClementTsang/bottom/pull/570): Make battery features optional in compilation.

## [0.6.3] - 2021-07-18

## Changes

- [#547](https://github.com/ClementTsang/bottom/pull/547): Switch Linux memory usage calculation to match htop.

## Bug Fixes

- [#536](https://github.com/ClementTsang/bottom/pull/536): Prevent tests from creating a config file.

- [#542](https://github.com/ClementTsang/bottom/pull/542): Fixes missing config options in the default generated config file.

- [#545](https://github.com/ClementTsang/bottom/pull/545): Fixes inaccurate memory usage/totals in macOS and Linux, switch unit to binary prefix.

## [0.6.2] - 2021-06-26

## Features

- [#518](https://github.com/ClementTsang/bottom/pull/518): Add `F9` key as an alternative process kill key.

## Bug Fixes

- [#504](https://github.com/ClementTsang/bottom/pull/504): Fixes two bugs causing the battery widget colours and mouse events to be broken.

- [#525](https://github.com/ClementTsang/bottom/pull/525): Fixes Windows process CPU usage not being divided by the number of cores.

## Internal Changes

- [#506](https://github.com/ClementTsang/bottom/pull/506): Migrate a large portion of documentation over to mkdocs.

## [0.6.1] - 2021-05-11

## Bug Fixes

- [#473](https://github.com/ClementTsang/bottom/pull/473): Fix missing string creation for memory usage in collapsed entries.

## [0.6.0] - 2021-05-09

## Features

- [#263](https://github.com/ClementTsang/bottom/pull/263): Added the option for fine-grained kill signals on Unix-like systems.

- [#333](https://github.com/ClementTsang/bottom/pull/333): Added an "out of" indicator that can be enabled using `--show_table_scroll_position` (and its corresponding config option) to help keep track of scrolled position.

- [#379](https://github.com/ClementTsang/bottom/pull/379): Added `--process_command` flag and corresponding config option to default to showing a process' command.

- [#381](https://github.com/ClementTsang/bottom/pull/381): Added a filter in the config file for network interfaces.

- [#392](https://github.com/ClementTsang/bottom/pull/392): Added CPU load averages (1, 5, 15) for Unix-based systems.

- [#406](https://github.com/ClementTsang/bottom/pull/406): Added the Nord colour scheme, as well as a light variant.

- [#409](https://github.com/ClementTsang/bottom/pull/409): Added `Ctrl-w` and `Ctrl-h` shortcuts in search, to delete a word and delete a character respectively.

- [#413](https://github.com/ClementTsang/bottom/pull/413): Added mouse support for sorting process columns.

- [#425](https://github.com/ClementTsang/bottom/pull/425): Added user into the process widget for Unix-based systems.

- [#437](https://github.com/ClementTsang/bottom/pull/437): Redo dynamic network y-axis, add linear scaling, unit type, and prefix options.

- [#445](https://github.com/ClementTsang/bottom/pull/445): Collapsing in tree mode sums usage to parent.

## Changes

- [#372](https://github.com/ClementTsang/bottom/pull/372): Hides the SWAP graph and legend in normal mode if SWAP is 0.

- [#390](https://github.com/ClementTsang/bottom/pull/390): macOS shouldn't need elevated privileges to see CPU usage on all processes now.

- [#391](https://github.com/ClementTsang/bottom/pull/391): Show degree symbol on Celsius and Fahrenheit.

- [#418](https://github.com/ClementTsang/bottom/pull/418): Removed automatically jumping to the top of the list for process sort shortcuts. The standard behaviour is to now stay in place.

- [#420](https://github.com/ClementTsang/bottom/pull/420): Updated tui-rs, allowing for prettier looking tables!

- [#437](https://github.com/ClementTsang/bottom/pull/437): Add linear interpolation step in drawing step to pr event missing entries on the right side of charts.

- [#443](https://github.com/ClementTsang/bottom/pull/443): Make process widget consistent with disk widget in using decimal prefixes (kilo, mega, etc.) for writes/reads.

- [#449](https://github.com/ClementTsang/bottom/pull/449): Add decimal place to actual memory usage in process widget for values greater or equal to 1GiB.

- [#450](https://github.com/ClementTsang/bottom/pull/450): Tweak `default-light` colour scheme to look less terrible on white terminals.

- [#451](https://github.com/ClementTsang/bottom/pull/451): Add decimal place to disk values larger than 1GB for total read/write in process widgets, and read/write per second in process widgets and disk widgets.

- [#455](https://github.com/ClementTsang/bottom/pull/455): Added a mount point filter for the disk widget. Also tweaked how the filter system works - see the PR for details.

## Bug Fixes

- [#416](https://github.com/ClementTsang/bottom/pull/416): Fixes grouped vs ungrouped modes in the processes widget having inconsistent spacing.

- [#417](https://github.com/ClementTsang/bottom/pull/417): Fixes the sort menu and sort shortcuts not syncing up.

- [#423](https://github.com/ClementTsang/bottom/pull/423): Fixes disk encryption causing the disk widget to fail or not properly map I/O statistics.

- [#425](https://github.com/ClementTsang/bottom/pull/425): Fixed a bug allowing grouped mode in tree mode if already in grouped mode.

- [#467](https://github.com/ClementTsang/bottom/pull/467): Switched CPU usage data source to fix a bug on Windows where occasionally CPU usage would be stuck at 0%.

## [0.5.7] - 2021-01-30

## Bug Fixes

- [#373](https://github.com/ClementTsang/bottom/pull/373): Fixes incorrect colours being used the CPU widget in basic mode.

- [#386](https://github.com/ClementTsang/bottom/pull/386): Fixes `hide_table_gap` not working in the battery widget.

- [#389](https://github.com/ClementTsang/bottom/pull/389): Fixes the sorting arrow disappearing in proc widget under some cases.

- [#398](https://github.com/ClementTsang/bottom/pull/398): Fixes basic mode failing to report CPUs if there are less than 4 entries to report.

## [0.5.6] - 2020-12-17

## Bug Fixes

- [#361](https://github.com/ClementTsang/bottom/pull/361): Fixed temperature sensors not working on non-Linux platforms.

## [0.5.5] - 2020-12-14

## Bug Fixes

- [#349](https://github.com/ClementTsang/bottom/pull/349): Fixed CPU graph colours not matching the legend in the "all" state.

## [0.5.4] - 2020-12-10

## Changes

- [#344](https://github.com/ClementTsang/bottom/pull/344): Removed the `--debug` option for now.

## Bug Fixes

- [#344](https://github.com/ClementTsang/bottom/pull/344): Fixes a performance regression causing high memory and CPU usage over time.

- [#345](https://github.com/ClementTsang/bottom/pull/345): Fixes process states not showing.

## [0.5.3] - 2020-11-26

## Bug Fixes

- [#331](https://github.com/ClementTsang/bottom/pull/331): Fixes custom battery colour levels being inverted.

## [0.5.2] - 2020-11-25

## Bug Fixes

- [#327](https://github.com/ClementTsang/bottom/pull/327): Fixes `hide_avg_cpu` being inverted in config files.

## [0.5.1] - 2020-11-22

## Bug Fixes

- [6ef1d66](https://github.com/ClementTsang/bottom/commit/6ef1d66b2bca49452572a2cabb87d338dcf56e7b): Remove nord as a valid colour for now.

- [e04ce4f](https://github.com/ClementTsang/bottom/commit/e04ce4fa1b42e99f00cf8825bcd58da43552214e): Fix `--use_old_network_legend`.

- [99d0402](https://github.com/ClementTsang/bottom/commit/99d04029f0ebfc73d36adb06ea58ad68f090017c): Fix config detection for built-in colours.

### Bug Fixes

## [0.5.0] - 2020-11-20

### Features

- [#206](https://github.com/ClementTsang/bottom/pull/206): Adaptive network graphs --- prior to this update, graphs were stuck at a range from 0B to 1GiB. Now, they adjust to your current usage and time span, so if you're using, say, less than a MiB, it will cap at a MiB. If you're using 10GiB, then the graph will reflect that and span to a bit greater than 10GiB.

- [#208](https://github.com/ClementTsang/bottom/pull/208): Mouse support for tables and moving to widgets.

- [#217](https://github.com/ClementTsang/bottom/pull/217): (Kinda) ARM support.

- [#220](https://github.com/ClementTsang/bottom/pull/220): Add ability to hide specific temperature and disk entries via config.

- [#223](https://github.com/ClementTsang/bottom/pull/223): Add tree mode for processes. [#312](https://github.com/ClementTsang/bottom/pull/312) also adds a `tree` flag to default to the tree mode.

- [#269](https://github.com/ClementTsang/bottom/pull/269): Add simple indicator for when data updating is frozen.

- [#296](https://github.com/ClementTsang/bottom/pull/296): Built-in colour themes.

- [#309](https://github.com/ClementTsang/bottom/pull/309): Adds a `mem_as_value` flag to default displaying process memory as value rather than percentage.

### Changes

- [#213](https://github.com/ClementTsang/bottom/pull/213), [#214](https://github.com/ClementTsang/bottom/pull/214): Updated help descriptions, added auto-complete generation.

- [#296](https://github.com/ClementTsang/bottom/pull/296): Changed how we do battery theming. We now only set high, medium, and low colours and we deal with the ratios.

### Bug Fixes

- [#211](https://github.com/ClementTsang/bottom/pull/211): Fixes a bug where you could move down in the process widget even if the process widget search was closed.

- [#215](https://github.com/ClementTsang/bottom/pull/215): Add labels to Linux temperature values.

- [#224](https://github.com/ClementTsang/bottom/pull/224): Implements sorting by count. It previously did absolutely nothing.

- [#238](https://github.com/ClementTsang/bottom/pull/238): Fix being able to cause an index out-of-bounds by resizing
  to a smaller terminal _just_ after the program got the terminal size, but right before the terminal started drawing.

- [#238](https://github.com/ClementTsang/bottom/pull/238): Fixed not clearing screen before drawing, which caused issues for some environments.

- [#253](https://github.com/ClementTsang/bottom/pull/253): Fix highlighted entries being stuck in another colour when the widget is not selected.

- [#253](https://github.com/ClementTsang/bottom/pull/253), [#266](https://github.com/ClementTsang/bottom/pull/266): Expanding a widget no longer overrides the widget/dialog title colour.

- [#261](https://github.com/ClementTsang/bottom/pull/261): Fixed process names occasionally showing up as truncated, due to only using `/proc/<PID>/stat` as our data source.

- [#262](https://github.com/ClementTsang/bottom/pull/262): Fixed missing thread termination steps as well as improper polling causing blocking in input thread.

- [#289](https://github.com/ClementTsang/bottom/pull/289): Fixed the CPU basic widget showing incorrect data due to an incorrect offset when displaying the data.

- [#290](https://github.com/ClementTsang/bottom/pull/290): Fixed an incorrect offset affecting the CPU colour when scrolling.

- [#291](https://github.com/ClementTsang/bottom/pull/291): Fixed spacing problems in basic CPU mode.

- [#296](https://github.com/ClementTsang/bottom/pull/296): Fixed an incorrect offset affecting the graph CPU colour mismatching the legend.

- [#296](https://github.com/ClementTsang/bottom/pull/296): Removes an accidental extra comma in one of the headers in the disk widget.

- [#308](https://github.com/ClementTsang/bottom/pull/308): Removes the automatically generated CPU colours method.

## [0.4.7] - 2020-08-26

### Bug Fixes

- [#204](https://github.com/ClementTsang/bottom/pull/204): Fix searching by command name being broken.

## [0.4.6] - 2020-08-25

### Features

- [#179](https://github.com/ClementTsang/bottom/pull/179): Show full command/process path as an option.

- [#183](https://github.com/ClementTsang/bottom/pull/183): Added sorting capabilities to any column.

- [#188](https://github.com/ClementTsang/bottom/pull/188): Add (estimated) memory usage values, toggle this from percent to values for processes with `%`.

- [#196](https://github.com/ClementTsang/bottom/pull/196): Support searching processes by process state.

- Added `WASD` as an alternative widget movement system.

- [#198](https://github.com/ClementTsang/bottom/pull/198): Allow `e` to also escape expanded mode.

### Changes

- [#181](https://github.com/ClementTsang/bottom/pull/181): Changed to just support stable (and newer) Rust, due to library incompatibilities.

- [#182](https://github.com/ClementTsang/bottom/pull/182): For macOS, support `$HOME/Library/Application Support` instead of `$HOME/.config` for config files. For backwards compatibility's sake, for macOS, this will still check `.config` if it exists first, but otherwise, it will default to the new location.

### Bug Fixes

- [#183](https://github.com/ClementTsang/bottom/pull/183): Fixed bug in basic mode where the battery widget was placed incorrectly.

- [#186](https://github.com/ClementTsang/bottom/pull/186): Fixed a bug caused by hitting `Enter` when a process kill fails, breaking future process kills.

- [#187](https://github.com/ClementTsang/bottom/pull/187): Fix bug caused by incorrectly reading the `/proc/{pid}/stats` file.

## [0.4.5] - 2020-07-08

- No changes here, just an uptick for Crates.io using the wrong Cargo.lock.

## [0.4.4] - 2020-07-06

### Features

- [#114](https://github.com/ClementTsang/bottom/pull/114): Show process state per process (originally in 0.4.0, moved to later). This only shows if the processes are not merged together; I couldn't think of a nice way to show it when grouped together, unfortunately.

### Changes

- [#156](https://github.com/ClementTsang/bottom/issues/156) - Removal of the `/` CPU core showing in the chart. It felt clunky to use, was not really useful, and hard to work with with large core counts.

  Furthermore:

  - `show_disabled_data` option and flag is removed.

  - Average CPU is now on by _default_. You can disable it via `-a, --hide_avg_cpu` or `hide_avg_cpu = true`.

  - Make highlighted CPU persist even if widget is not selected - this should help make it easier to know what CPU you are looking at even if you aren't currently on the CPU widget.

### Bug Fixes

- [#164](https://github.com/ClementTsang/bottom/issues/164) - Fixed a bug where bottom would incorrectly read the wrong values to calculate the read/write columns for processes in Linux.

- [#165](https://github.com/ClementTsang/bottom/issues/165) - Fixed a bug where OR operations in the process query wouldn't properly for some cases.

- The process query should hopefully be a bit more usable now. There were issues with how spaces (which are treated as an AND if it was between keywords, so something like `btm cpu > 0 mem > 0` would look for a process named `btm` with cpu usage > 0 and mem usage > 0). This has been hopefully improved.

## [0.4.3] - 2020-05-15

### Other

- Update sysinfo version that fixes an overflow issue.

## [0.4.2] - 2020-05-11

### Changes

- Automatically hide time axis labels if the widget gets too small.

- Automatically hide table gap if the widget gets too small.

### Bug Fixes

- The `<Space>` character can be used as an "AND" again (properly) in queries. For example:

```bash
(btm cpu > 0) (discord mem > 0)
```

is equivalent to:

```bash
(btm AND cpu > 0) AND (discord AND mem > 0)
```

- [#151](https://github.com/ClementTsang/bottom/issues/151) - Fixed an issue where if the drive I/O label didn't match any disk, the entire disk widget would display nothing.

- Display SWAP and MEM legends even if the total amount is 0 to avoid a weird blank spot in the legend.

## [0.4.1] - 2020-05-05

### Bug Fixes

- [#146](https://github.com/ClementTsang/bottom/pull/146): Fixed a typo in the help menu (credit to [HarHarLinks](https://github.com/HarHarLinks)).

## [0.4.0] - 2020-05-04

### Features

- [#58](https://github.com/ClementTsang/bottom/issues/58): I/O stats per process.

- [#55](https://github.com/ClementTsang/bottom/issues/55): Battery monitoring widget.

- [#134](https://github.com/ClementTsang/bottom/pull/134): `hjkl` movement to delete dialog (credit to [andys8](https://github.com/andys8)).

- [#59](https://github.com/ClementTsang/bottom/issues/59): `Alt-h` and `Alt-l` to move left/right in query (and rest of the app actually).

- [#59](https://github.com/ClementTsang/bottom/issues/59): Added a more advanced querying system.

### Changes

- Changed default colours for highlighted borders and table headers to light blue - this is mostly to deal with Powershell colour conflicts.

- Updated the widget type keyword list to accept the following keywords as existing types:

  - `"memory"`
  - `"network"`
  - `"process"`
  - `"processes"`
  - `"temperature"`

- [#117](https://github.com/ClementTsang/bottom/issues/117): Update tui to 0.9:

  - Removed an (undocumented) feature in allowing modifying total RX/TX colours. This is mainly due to the legend change.

  - Use custom legend-hiding to stop hiding legends for memory and network widgets.

  - In addition, changed to using only legends within the graph for network, as well as redesigned the legend.
    The old legend style can still be used via the `--use_old_network_legend` flag or `use_old_network_legend = true` config option.

  - Allow for option to hide the header gap on tables via `--hide_table_gap` or `hide_table_gap = true`.

- [#126](https://github.com/ClementTsang/bottom/pull/126): Updated error messages to be a bit more consistent/helpful.

- [#70](https://github.com/ClementTsang/bottom/issues/70): Redesigned help menu to allow for scrolling.

- [#59](https://github.com/ClementTsang/bottom/issues/59): Moved maximization key to `e`, renamed feature to _expanding_ the widget. Done to allow for the `<Enter>` key to be used later for a more intuitive usage.

### Bug Fixes

- Fixed `dd` not working on non-first entries.

- Fixed bug where a single empty row as a layout would crash without a proper warning.
  The behaviour now errors out with a more helpful message.

- Fixed bug where empty widgets in layout would cause widget movement to not work properly when moving vertically.

### Development changes

- [#38](https://github.com/ClementTsang/bottom/issues/38): Updated arg tests and added config testing.

- Add MSRV, starting with 1.40.0.

## [0.3.0] - 2020-04-07

### Features

- [#20](https://github.com/ClementTsang/bottom/issues/20): Time scaling was added to allow users to zoom in/out based on their desired time intervals. Time markers on the charts can be hidden or automatically hidden.

- [#37](https://github.com/ClementTsang/bottom/issues/37): Automatically populate a config file if one does not exist.

- [#21](https://github.com/ClementTsang/bottom/issues/21): Basic mode added.

- [#51](https://github.com/ClementTsang/bottom/issues/51): Modularity with widget placement or inclusion added.

### Changes

- Removed redundant dependencies.

- [#17](https://github.com/ClementTsang/bottom/issues/17): Add colouring options to the total RX/TX labels.

- [#29](https://github.com/ClementTsang/bottom/issues/29): Added `F1-F3` keys as alternatives for selecting search options

- [#42](https://github.com/ClementTsang/bottom/issues/42), [#45](https://github.com/ClementTsang/bottom/issues/45), [#35](https://github.com/ClementTsang/bottom/issues/35): Change the arrow used for sorting processes to work with other terminals.

- [#61](https://github.com/ClementTsang/bottom/issues/61): Search box changed to not block if the window is small.

- [#40](https://github.com/ClementTsang/bottom/issues/40): Rewrote README to be more clear and explicit.

- [#109](https://github.com/ClementTsang/bottom/issues/109): Sorting processes by name is case-insensitive.

### Bug Fixes

- [#33](https://github.com/ClementTsang/bottom/issues/33): Fix bug with search and graphemes bigger than a byte crashing due to the cursor.

- [#41](https://github.com/ClementTsang/bottom/issues/41): Fix bug that caused the cursor to go off screen while searching.

- [#61](https://github.com/ClementTsang/bottom/issues/61): Dialog boxes set to be a constant width/height.

- [#80](https://github.com/ClementTsang/bottom/issues/80): Fix bug with resizing and scrolling causing issues with tables.

- [#77](https://github.com/ClementTsang/bottom/issues/77): Fixed hidden CPU entries from being scrolled to.

- [#79](https://github.com/ClementTsang/bottom/issues/79): Fixed CPU entries being a different colour if the one above it was hidden.

- [#85](https://github.com/ClementTsang/bottom/pull/85): A div-by-zero error when the memory values were zero was fixed.

### Other

- Various Travis changes.

- Scoop install option added.

## [0.2.2] - 2020-02-26

### Features

- Added support for colouring the average CPU core separately in config files.

- [#15](https://github.com/ClementTsang/bottom/issues/15) - Added support for (some) named colours and RGB values in config files.

### Bug Fixes

- [#28](https://github.com/ClementTsang/bottom/issues/30): Fixed broken Cargo.toml for Cargo installs.

- Fixed Windows issue with shift key.

- [#14](https://github.com/ClementTsang/bottom/issues/14): Ignore certain characters in search

## [0.2.1] - 2020-02-21

### Bug Fixes

- [#14](https://github.com/ClementTsang/bottom/issues/11): Fixed default config paths not being read properly.

## [0.2.0] - 2020-02-20

### Features

- Searching in processes was added.

- The option of a config file was added. Config files follow the TOML spec. These support boot flags by default, and colour schemes.

- The capability of maximizing a widget to take up all draw space was added.

- Filtering out CPU cores on the graph/legend was added.

### Changes

- Default colours were changed for better support on macOS Terminal and PowerShell.

- Rewrote and refactored how I get data to be less spaghetti. This might also have the added benefit of running better, with less duplicated logic.

- Changed how the dd dialog and help dialog look. Hopefully they'll be nicer to look at and more intuitive to use!

### Bug Fixes

- [#2](https://github.com/ClementTsang/bottom/issues/2): Fixed issues where the program would crash if the window was too small.

- Added a panic handler so terminals won't get all broken if a panic _does_ still occur.

- Fixed some sizing issues, hopefully this means that it's still readable at smaller sizes (within reason).

- [#10](https://github.com/ClementTsang/bottom/issues/10): Fixed scroll issue caused by resizing.

## [0.1.2] - 2020-01-11

### Changes

- Added a bit more complexity to how we determine column widths for tables. This should fix an issue where columns would glitch out at smaller widths, and hopefully look nicer.

### Bug Fixes

- Rewrote scroll logic in tables to avoid some strange scroll behaviour I encountered where it would jump around.

- Attempt to patch a panic caused by the change in how we determine time in the data collection stage.

## [0.1.1] - 2020-01-11

### Features

- `Tab` in the processes widget will now group similarly-named processes together (as well as their total CPU and MEM usage). `dd`-ing this will try to kill all entries with that process name.

- A flag to enable this by default is also now available.

### Bug Fixes

- Accidentally left in a bug in which the disk widget was using megabytes instead of bytes as their unit during data collection... but during data conversion for the display I treated them as bytes.

## [0.1.0] - 2020-01-11

Initial release.<|MERGE_RESOLUTION|>--- conflicted
+++ resolved
@@ -11,15 +11,11 @@
 
 ## Changes
 
-<<<<<<< HEAD
 - [#557](https://github.com/ClementTsang/bottom/pull/557): Add '/s' to network usage legend to indicate "per second".
-=======
-- [#557](https://github.com/ClementTsang/bottom/pull/557): Add '/s' to network usage legend to better indicate that it's a per-second change.
 
 ## Bug Fixes
 
 - [#575](https://github.com/ClementTsang/bottom/pull/575): Updates the procfs library to not crash on kernel version >255.
->>>>>>> 96ca024a
 
 ## Internal Changes
 
