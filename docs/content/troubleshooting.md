--- conflicted
+++ resolved
@@ -39,13 +39,7 @@
 - Configuring your terminal emulator to use specific fonts for the `U+2800` to `U+28FF` range.
   - For example for kitty, do `symbol_map U+2800-U+28FF Symbola`.
 
-<<<<<<< HEAD
-See [this issue](https://github.com/cjbassi/gotop/issues/18) for more possible fixes, or the
-[ratatui](https://ratatui.rs/faq/#some-characters-appear-to-be-missing--look-weird) FAQ (ratatui is the underlying
-library that bottom uses to draw things).
-=======
 For some more possible solutions:
->>>>>>> 146b8596
 
 - Check out [this issue](https://github.com/cjbassi/gotop/issues/18) from gotop about the same issue.
 - See ratatui's [FAQ](https://ratatui.rs/faq/#some-characters-appear-to-be-missing--look-weird) (ratatui is the underlying
