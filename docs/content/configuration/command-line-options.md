# Command-line Options

The following options can be provided to bottom in the command line to change the behaviour of the program. You can also
see information on these options by running `btm -h`, or run `btm --help` to display more detailed information on each option:

## General Options

| Option                            | Behaviour                                            |
| --------------------------------- | ---------------------------------------------------- |
| `--autohide_time`                 | Temporarily shows the time scale in graphs.          |
| `-b, --basic`                     | Hides graphs and uses a more basic look.             |
| `-C, --config <CONFIG PATH>`      | Sets the location of the config file.                |
| `-t, --default_time_value <TIME>` | Default time value for graphs.                       |
| `--default_widget_count <N>`      | Sets the N'th selected widget type as the default.   |
| `--default_widget_type <WIDGET>`  | Sets the default widget type, use `--help` for info. |
| `--disable_click`                 | Disables mouse clicks.                               |
| `-m, --dot_marker`                | Uses a dot marker for graphs.                        |
| `-e, --expanded`                  | Expand the default widget upon starting the app.     |
| `--hide_table_gap`                | Hides spacing between table headers and entries.     |
| `--hide_time`                     | Hides the time scale from being shown.               |
| `-r, --rate <TIME>`               | Sets how often data is refreshed.                    |
| `--retention <TIME>`              | How far back data will be stored up to.              |
| `--show_table_scroll_position`    | Shows the scroll position tracker in table widgets.  |
| `-d, --time_delta <TIME>`         | The amount of time changed upon zooming.             |

## Process Options

<<<<<<< HEAD
| Option                      | Behaviour                                                                              |
| --------------------------- | -------------------------------------------------------------------------------------- |
| `-S, --case_sensitive`      | Enables case sensitivity by default.                                                   |
| `-u, --current_usage`       | Calculates process CPU usage as a percentage of current usage rather than total usage. |
| `--disable_advanced_kill`   | Hides additional stopping options Unix-like systems.                                   |
| `-g, --group_processes`     | Groups processes with the same name by default.                                        |
| `--process_memory_as_value` | Defaults to showing process memory usage by value.                                     |
| `--process_command`         | Shows the full command name instead of the process name by default.                    |
| `-R, --regex`               | Enables regex by default while searching.                                              |
| `-T, --tree`                | Makes the process widget use tree mode by default.                                     |
| `-n, --unnormalized_cpu`    | Show process CPU% usage without averaging over the number of CPU cores.                |
| `-W, --whole_word`          | Enables whole-word matching by default while searching.                                |
| `--tree_collapse`           | Collapse process tree by default.                                                      |
=======
| Option                      | Behaviour                                                                                     |
| --------------------------- | --------------------------------------------------------------------------------------------- |
| `-S, --case_sensitive`      | Enables case sensitivity by default.                                                          |
| `-u, --current_usage`       | Calculates process CPU usage as a percentage of current usage rather than total usage.        |
| `--disable_advanced_kill`   | Disable being able to send signals to processes. Only available on Linux, macOS, and FreeBSD. |
| `-g, --group_processes`     | Groups processes with the same name by default. No effect if `--tree` is set.                 |
| `--process_memory_as_value` | Defaults to showing process memory usage by value.                                            |
| `--process_command`         | Shows the full command name instead of the process name by default.                           |
| `-R, --regex`               | Enables regex by default while searching.                                                     |
| `-T, --tree`                | Makes the process widget use tree mode by default.                                            |
| `-n, --unnormalized_cpu`    | Show process CPU% usage without averaging over the number of CPU cores.                       |
| `-W, --whole_word`          | Enables whole-word matching by default while searching.                                       |
>>>>>>> 51c67ee5

## Temperature Options

| Option             | Behaviour                                     |
| ------------------ | --------------------------------------------- |
| `-c, --celsius`    | Use Celsius as the temperature unit. Default. |
| `-f, --fahrenheit` | Use Fahrenheit as the temperature unit.       |
| `-k, --kelvin`     | Use Kelvin as the temperature unit.           |

## CPU Options

| Option                | Behaviour                                         |
| --------------------- | ------------------------------------------------- |
| `--cpu_left_legend`   | Puts the CPU chart legend on the left side.       |
| `--default_cpu_entry` | Sets which CPU entry type is selected by default. |
| `-a, --hide_avg_cpu`  | Hides the average CPU usage entry.                |

## Memory Options

| Option                       | Behaviour                                                 |
| ---------------------------- | --------------------------------------------------------- |
| `--memory_legend <POSITION>` | Where to place the legend for the memory chart widget.    |
| `--enable_cache_memory`      | Enable collecting and displaying cache and buffer memory. |

## Network Options

| Option                        | Behaviour                                               |
| ----------------------------- | ------------------------------------------------------- |
| `--network_legend <POSITION>` | Where to place the legend for the network chart widget. |
| `--network_use_bytes`         | Displays the network widget using bytes.                |
| `--network_use_binary_prefix` | Displays the network widget with binary prefixes.       |
| `--network_use_log`           | Displays the network widget with a log scale.           |
| `--use_old_network_legend`    | (DEPRECATED) Uses a separate network legend.            |

## Battery Options

| Option      | Behaviour                                       |
| ----------- | ----------------------------------------------- |
| `--battery` | Shows the battery widget in non-custom layouts. |

## GPU Options

| Option          | Behaviour                                                         |
| --------------- | ----------------------------------------------------------------- |
| `--disable_gpu` | Disable collecting and displaying NVIDIA and AMD GPU information. |

## Style Options

| Option             | Behaviour                                                        |
| ------------------ | ---------------------------------------------------------------- |
| `--theme <SCHEME>` | Use a built-in color theme, use '--help' for info on the colors. |

## Other Options

| Option            | Behaviour                                         |
| ----------------- | ------------------------------------------------- |
| `-h`, `--help`    | Prints help info (for more details use `--help`.) |
| `-V`, `--version` | Prints version information.                       |<|MERGE_RESOLUTION|>--- conflicted
+++ resolved
@@ -25,21 +25,6 @@
 
 ## Process Options
 
-<<<<<<< HEAD
-| Option                      | Behaviour                                                                              |
-| --------------------------- | -------------------------------------------------------------------------------------- |
-| `-S, --case_sensitive`      | Enables case sensitivity by default.                                                   |
-| `-u, --current_usage`       | Calculates process CPU usage as a percentage of current usage rather than total usage. |
-| `--disable_advanced_kill`   | Hides additional stopping options Unix-like systems.                                   |
-| `-g, --group_processes`     | Groups processes with the same name by default.                                        |
-| `--process_memory_as_value` | Defaults to showing process memory usage by value.                                     |
-| `--process_command`         | Shows the full command name instead of the process name by default.                    |
-| `-R, --regex`               | Enables regex by default while searching.                                              |
-| `-T, --tree`                | Makes the process widget use tree mode by default.                                     |
-| `-n, --unnormalized_cpu`    | Show process CPU% usage without averaging over the number of CPU cores.                |
-| `-W, --whole_word`          | Enables whole-word matching by default while searching.                                |
-| `--tree_collapse`           | Collapse process tree by default.                                                      |
-=======
 | Option                      | Behaviour                                                                                     |
 | --------------------------- | --------------------------------------------------------------------------------------------- |
 | `-S, --case_sensitive`      | Enables case sensitivity by default.                                                          |
@@ -52,7 +37,7 @@
 | `-T, --tree`                | Makes the process widget use tree mode by default.                                            |
 | `-n, --unnormalized_cpu`    | Show process CPU% usage without averaging over the number of CPU cores.                       |
 | `-W, --whole_word`          | Enables whole-word matching by default while searching.                                       |
->>>>>>> 51c67ee5
+| `--tree_collapse`           | Collapse process tree by default.                                                             |
 
 ## Temperature Options
 
