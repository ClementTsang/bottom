--- conflicted
+++ resolved
@@ -7,9 +7,5 @@
 ```toml
 [processes]
 # Pick which columns you want to use in any order.
-<<<<<<< HEAD
-columns = ["cpu%", "mem%", "pid", "name", "read", "write", "Tread", "twrite", "state", "user", "time", "gmem%", "gpu%"]
-=======
-columns = ["cpu%", "mem%", "pid", "name", "read", "write", "tread", "twrite", "state", "user", "time"]
->>>>>>> 5df66006
+columns = ["cpu%", "mem%", "pid", "name", "read", "write", "tread", "twrite", "state", "user", "time", "gmem%", "gpu%"]
 ```