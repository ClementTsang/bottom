use std::{borrow::Cow, collections::BTreeMap};

use hashbrown::{HashMap, HashSet};
use indexmap::IndexSet;
use itertools::Itertools;
use serde::{de::Error, Deserialize};

use crate::{
    app::{
        data_farmer::{DataCollection, ProcessData},
        data_harvester::processes::ProcessHarvest,
        query::*,
        AppConfigFields, AppSearchState,
    },
    canvas::canvas_styling::CanvasStyling,
    components::data_table::{
        Column, ColumnHeader, ColumnWidthBounds, DataTable, DataTableColumn, DataTableProps,
        DataTableStyling, SortColumn, SortDataTable, SortDataTableProps, SortOrder, SortsRow,
    },
    Pid,
};

pub mod proc_widget_column;
pub use proc_widget_column::*;

pub mod proc_widget_data;
pub use proc_widget_data::*;

mod sort_table;
use sort_table::SortTableColumn;

/// ProcessSearchState only deals with process' search's current settings and state.
pub struct ProcessSearchState {
    pub search_state: AppSearchState,
    pub is_ignoring_case: bool,
    pub is_searching_whole_word: bool,
    pub is_searching_with_regex: bool,
}

impl Default for ProcessSearchState {
    fn default() -> Self {
        ProcessSearchState {
            search_state: AppSearchState::default(),
            is_ignoring_case: true,
            is_searching_whole_word: false,
            is_searching_with_regex: false,
        }
    }
}

impl ProcessSearchState {
    pub fn search_toggle_ignore_case(&mut self) {
        self.is_ignoring_case = !self.is_ignoring_case;
    }

    pub fn search_toggle_whole_word(&mut self) {
        self.is_searching_whole_word = !self.is_searching_whole_word;
    }

    pub fn search_toggle_regex(&mut self) {
        self.is_searching_with_regex = !self.is_searching_with_regex;
    }
}

#[derive(Clone, Debug, Eq, PartialEq)]
pub enum ProcWidgetMode {
    Tree { collapsed_pids: HashSet<Pid> },
    Grouped,
    Normal,
}

type ProcessTable = SortDataTable<ProcWidgetData, ProcColumn>;
type SortTable = DataTable<Cow<'static, str>, SortTableColumn>;
type StringPidMap = HashMap<String, Vec<Pid>>;

fn make_column(column: ProcColumn) -> SortColumn<ProcColumn> {
    use ProcColumn::*;

    match column {
        CpuPercent => SortColumn::new(CpuPercent).default_descending(),
        MemoryVal => SortColumn::new(MemoryVal).default_descending(),
        MemoryPercent => SortColumn::new(MemoryPercent).default_descending(),
        Pid => SortColumn::new(Pid),
        Count => SortColumn::new(Count),
        Name => SortColumn::soft(Name, Some(0.3)),
        Command => SortColumn::soft(Command, Some(0.3)),
        ReadPerSecond => SortColumn::hard(ReadPerSecond, 8).default_descending(),
        WritePerSecond => SortColumn::hard(WritePerSecond, 8).default_descending(),
        TotalRead => SortColumn::hard(TotalRead, 8).default_descending(),
        TotalWrite => SortColumn::hard(TotalWrite, 8).default_descending(),
        User => SortColumn::soft(User, Some(0.05)),
        State => SortColumn::hard(State, 7),
        Time => SortColumn::new(Time),
        #[cfg(feature = "gpu")]
        GpuMem => SortColumn::new(GpuMem).default_descending(),
        #[cfg(feature = "gpu")]
        GpuMemPercent => SortColumn::new(GpuMemPercent).default_descending(),
        #[cfg(feature = "gpu")]
        GpuUtilPercent => SortColumn::new(GpuUtilPercent).default_descending(),
    }
}

#[derive(Clone, Copy, Default)]
pub struct ProcTableConfig {
    pub is_case_sensitive: bool,
    pub is_match_whole_word: bool,
    pub is_use_regex: bool,
    pub show_memory_as_values: bool,
    pub is_command: bool,
}

/// A hacky workaround for now.
#[derive(PartialEq, Eq, Hash, Clone, Copy, Debug)]
pub enum ProcWidgetColumn {
    PidOrCount,
    ProcNameOrCommand,
    Cpu,
    Mem,
    ReadPerSecond,
    WritePerSecond,
    TotalRead,
    TotalWrite,
    User,
    State,
    Time,
    #[cfg(feature = "gpu")]
    GpuMem,
    #[cfg(feature = "gpu")]
    GpuUtil,
}

impl<'de> Deserialize<'de> for ProcWidgetColumn {
    fn deserialize<D>(deserializer: D) -> Result<Self, D::Error>
    where
        D: serde::Deserializer<'de>,
    {
        let value = String::deserialize(deserializer)?.to_lowercase();
        match value.as_str() {
            "cpu%" => Ok(ProcWidgetColumn::Cpu),
            "mem" => Ok(ProcWidgetColumn::Mem),
            "mem%" => Ok(ProcWidgetColumn::Mem),
            "pid" => Ok(ProcWidgetColumn::PidOrCount),
            "count" => Ok(ProcWidgetColumn::PidOrCount),
            "name" => Ok(ProcWidgetColumn::ProcNameOrCommand),
            "command" => Ok(ProcWidgetColumn::ProcNameOrCommand),
            "read" | "r/s" | "rps" => Ok(ProcWidgetColumn::ReadPerSecond),
            "write" | "w/s" | "wps" => Ok(ProcWidgetColumn::WritePerSecond),
            "tread" | "t.read" => Ok(ProcWidgetColumn::TotalRead),
            "twrite" | "t.write" => Ok(ProcWidgetColumn::TotalWrite),
            "state" => Ok(ProcWidgetColumn::State),
            "user" => Ok(ProcWidgetColumn::User),
            "time" => Ok(ProcWidgetColumn::Time),
<<<<<<< HEAD
            #[cfg(feature = "gpu")]
            "gmem" | "gmem%" => Ok(ProcWidgetColumn::GpuMem),
            #[cfg(feature = "gpu")]
            "gpu%" => Ok(ProcWidgetColumn::GpuUtil),
            _ => Err(D::Error::custom("doesn't match any column type")),
=======
            _ => Err(Error::custom("doesn't match any column type")),
>>>>>>> 712a0036
        }
    }
}

// This is temporary. Switch back to `ProcColumn` later!

pub struct ProcWidgetState {
    pub mode: ProcWidgetMode,

    /// The state of the search box.
    pub proc_search: ProcessSearchState,

    /// The state of the main table.
    pub table: ProcessTable,

    /// The state of the togglable table that controls sorting.
    pub sort_table: SortTable,

    /// The internal column mapping as an [`IndexSet`], to allow us to do quick mappings of column type -> index.
    pub column_mapping: IndexSet<ProcWidgetColumn>,

    /// A name-to-pid mapping.
    pub id_pid_map: StringPidMap,

    /// The default sort index.
    default_sort_index: usize,

    /// The default sort order.
    default_sort_order: SortOrder,

    pub is_sort_open: bool,
    pub force_rerender: bool,
    pub force_update_data: bool,
}

impl ProcWidgetState {
    fn new_sort_table(config: &AppConfigFields, colours: &CanvasStyling) -> SortTable {
        const COLUMNS: [Column<SortTableColumn>; 1] = [Column::hard(SortTableColumn, 7)];

        let props = DataTableProps {
            title: None,
            table_gap: config.table_gap,
            left_to_right: true,
            is_basic: false,
            show_table_scroll_position: false,
            show_current_entry_when_unfocused: false,
        };
        let styling = DataTableStyling::from_colours(colours);

        DataTable::new(COLUMNS, props, styling)
    }

    fn new_process_table(
        config: &AppConfigFields, colours: &CanvasStyling, columns: Vec<SortColumn<ProcColumn>>,
        default_index: usize, default_order: SortOrder,
    ) -> ProcessTable {
        let inner_props = DataTableProps {
            title: Some(" Processes ".into()),
            table_gap: config.table_gap,
            left_to_right: true,
            is_basic: config.use_basic_mode,
            show_table_scroll_position: config.show_table_scroll_position,
            show_current_entry_when_unfocused: false,
        };
        let props = SortDataTableProps {
            inner: inner_props,
            sort_index: default_index,
            order: default_order,
        };
        let styling = DataTableStyling::from_colours(colours);

        DataTable::new_sortable(columns, props, styling)
    }

    pub fn new(
        config: &AppConfigFields, mode: ProcWidgetMode, table_config: ProcTableConfig,
        colours: &CanvasStyling, config_columns: &Option<IndexSet<ProcWidgetColumn>>,
    ) -> Self {
        let process_search_state = {
            let mut pss = ProcessSearchState::default();

            if table_config.is_case_sensitive {
                // By default it's off.
                pss.search_toggle_ignore_case();
            }
            if table_config.is_match_whole_word {
                pss.search_toggle_whole_word();
            }
            if table_config.is_use_regex {
                pss.search_toggle_regex();
            }

            pss
        };

        let columns: Vec<SortColumn<ProcColumn>> = {
            use ProcColumn::*;

            let is_count = matches!(mode, ProcWidgetMode::Grouped);
            let is_command = table_config.is_command;
            let mem_vals = table_config.show_memory_as_values;

            match config_columns {
                Some(columns) if !columns.is_empty() => columns
                    .into_iter()
                    .map(|c| {
                        let col = match c {
                            ProcWidgetColumn::PidOrCount => {
                                if is_count {
                                    Count
                                } else {
                                    Pid
                                }
                            }
                            ProcWidgetColumn::ProcNameOrCommand => {
                                if is_command {
                                    Command
                                } else {
                                    Name
                                }
                            }
                            ProcWidgetColumn::Cpu => CpuPercent,
                            ProcWidgetColumn::Mem => {
                                if mem_vals {
                                    MemoryVal
                                } else {
                                    MemoryPercent
                                }
                            }
                            ProcWidgetColumn::ReadPerSecond => ReadPerSecond,
                            ProcWidgetColumn::WritePerSecond => WritePerSecond,
                            ProcWidgetColumn::TotalRead => TotalRead,
                            ProcWidgetColumn::TotalWrite => TotalWrite,
                            ProcWidgetColumn::User => User,
                            ProcWidgetColumn::State => State,
                            ProcWidgetColumn::Time => Time,
                            #[cfg(feature = "gpu")]
                            ProcWidgetColumn::GpuMem => {
                                if mem_vals {
                                    GpuMem
                                } else {
                                    GpuMemPercent
                                }
                            }
                            #[cfg(feature = "gpu")]
                            ProcWidgetColumn::GpuUtil => GpuUtilPercent,
                        };

                        make_column(col)
                    })
                    .collect(),
                _ => {
                    let default_columns = [
                        if is_count { Count } else { Pid },
                        if is_command { Command } else { Name },
                        CpuPercent,
                        if mem_vals { MemoryVal } else { MemoryPercent },
                        ReadPerSecond,
                        WritePerSecond,
                        TotalRead,
                        TotalWrite,
                        User,
                        State,
                    ];

                    default_columns.into_iter().map(make_column).collect()
                }
            }
        };

        let column_mapping = columns
            .iter()
            .map(|col| {
                use ProcColumn::*;

                match col.inner() {
                    CpuPercent => ProcWidgetColumn::Cpu,
                    MemoryVal | MemoryPercent => ProcWidgetColumn::Mem,
                    Pid | Count => ProcWidgetColumn::PidOrCount,
                    Name | Command => ProcWidgetColumn::ProcNameOrCommand,
                    ReadPerSecond => ProcWidgetColumn::ReadPerSecond,
                    WritePerSecond => ProcWidgetColumn::WritePerSecond,
                    TotalRead => ProcWidgetColumn::TotalRead,
                    TotalWrite => ProcWidgetColumn::TotalWrite,
                    State => ProcWidgetColumn::State,
                    User => ProcWidgetColumn::User,
                    Time => ProcWidgetColumn::Time,
                    #[cfg(feature = "gpu")]
                    GpuMem | GpuMemPercent => ProcWidgetColumn::GpuMem,
                    #[cfg(feature = "gpu")]
                    GpuUtilPercent => ProcWidgetColumn::GpuUtil,
                }
            })
            .collect::<IndexSet<_>>();

        let (default_sort_index, default_sort_order) =
            if matches!(mode, ProcWidgetMode::Tree { .. }) {
                if let Some(index) = column_mapping.get_index_of(&ProcWidgetColumn::PidOrCount) {
                    (index, columns[index].default_order)
                } else {
                    (0, columns[0].default_order)
                }
            } else if let Some(index) = column_mapping.get_index_of(&ProcWidgetColumn::Cpu) {
                (index, columns[index].default_order)
            } else {
                (0, columns[0].default_order)
            };

        let sort_table = Self::new_sort_table(config, colours);
        let table = Self::new_process_table(
            config,
            colours,
            columns,
            default_sort_index,
            default_sort_order,
        );

        let id_pid_map = HashMap::default();

        let mut table = ProcWidgetState {
            proc_search: process_search_state,
            table,
            sort_table,
            id_pid_map,
            column_mapping,
            is_sort_open: false,
            mode,
            force_rerender: true,
            force_update_data: false,
            default_sort_index,
            default_sort_order,
        };
        table.sort_table.set_data(table.column_text());

        table
    }

    pub fn is_using_command(&self) -> bool {
        self.column_mapping
            .get_index_of(&ProcWidgetColumn::ProcNameOrCommand)
            .and_then(|index| {
                self.table
                    .columns
                    .get(index)
                    .map(|col| matches!(col.inner(), ProcColumn::Command))
            })
            .unwrap_or(false)
    }

    pub fn is_mem_percent(&self) -> bool {
        self.column_mapping
            .get_index_of(&ProcWidgetColumn::Mem)
            .and_then(|index| self.table.columns.get(index))
            .map(|col| matches!(col.inner(), ProcColumn::MemoryPercent))
            .unwrap_or(false)
    }

    fn get_query(&self) -> &Option<Query> {
        if self.proc_search.search_state.is_invalid_or_blank_search() {
            &None
        } else {
            &self.proc_search.search_state.query
        }
    }

    /// This function *only* updates the displayed process data. If there is a need to update the actual *stored* data,
    /// call it before this function.
    pub fn ingest_data(&mut self, data_collection: &DataCollection) {
        let data = match &self.mode {
            ProcWidgetMode::Grouped | ProcWidgetMode::Normal => {
                self.get_normal_data(&data_collection.process_data.process_harvest)
            }
            ProcWidgetMode::Tree { collapsed_pids } => {
                self.get_tree_data(collapsed_pids, data_collection)
            }
        };
        self.table.set_data(data);
    }

    fn get_tree_data(
        &self, collapsed_pids: &HashSet<Pid>, data_collection: &DataCollection,
    ) -> Vec<ProcWidgetData> {
        const BRANCH_END: char = '└';
        const BRANCH_SPLIT: char = '├';
        const BRANCH_HORIZONTAL: char = '─';
        const SPACED_BRANCH_VERTICAL: &str = "│  ";

        let search_query = self.get_query();
        let is_using_command = self.is_using_command();
        let is_mem_percent = self.is_mem_percent();

        let ProcessData {
            process_harvest,
            process_parent_mapping,
            orphan_pids,
            ..
        } = &data_collection.process_data;

        // Only keep a set of the kept PIDs.
        let kept_pids = data_collection
            .process_data
            .process_harvest
            .iter()
            .filter_map(|(pid, process)| {
                if search_query
                    .as_ref()
                    .map(|q| q.check(process, is_using_command))
                    .unwrap_or(true)
                {
                    Some(*pid)
                } else {
                    None
                }
            })
            .collect::<HashSet<_>>();

        #[inline]
        fn is_ancestor_shown(
            current_process: &ProcessHarvest, kept_pids: &HashSet<Pid>,
            process_harvest: &BTreeMap<Pid, ProcessHarvest>,
        ) -> bool {
            if let Some(ppid) = current_process.parent_pid {
                if kept_pids.contains(&ppid) {
                    true
                } else if let Some(parent) = process_harvest.get(&ppid) {
                    is_ancestor_shown(parent, kept_pids, process_harvest)
                } else {
                    false
                }
            } else {
                false
            }
        }

        // A process is shown under the filtered tree if at least one of these conditions hold:
        // - The process itself matches.
        // - The process contains some descendant that matches.
        // - The process's parent (and only parent, not any ancestor) matches.
        let filtered_tree = {
            let mut filtered_tree: HashMap<Pid, Vec<Pid>> = HashMap::default();

            // We do a simple DFS traversal to build our filtered parent-to-tree mappings.
            let mut visited_pids: HashMap<Pid, bool> = HashMap::default();
            let mut stack = orphan_pids
                .iter()
                .filter_map(|process| process_harvest.get(process))
                .collect_vec();

            while let Some(process) = stack.last() {
                let is_process_matching = kept_pids.contains(&process.pid);

                if let Some(children_pids) = process_parent_mapping.get(&process.pid) {
                    if children_pids
                        .iter()
                        .all(|pid| visited_pids.contains_key(pid))
                    {
                        let shown_children = children_pids
                            .iter()
                            .filter(|pid| visited_pids.get(*pid).copied().unwrap_or(false))
                            .collect_vec();

                        // Show the entry if it is:
                        // - Matches the filter.
                        // - Has at least one child (doesn't have to be direct) that matches the filter.
                        // - Is the child of a shown process.
                        let is_shown = is_process_matching
                            || !shown_children.is_empty()
                            || is_ancestor_shown(process, &kept_pids, process_harvest);
                        visited_pids.insert(process.pid, is_shown);

                        if is_shown {
                            filtered_tree.insert(
                                process.pid,
                                shown_children
                                    .into_iter()
                                    .filter_map(|pid| {
                                        process_harvest.get(pid).map(|process| process.pid)
                                    })
                                    .collect_vec(),
                            );
                        }

                        stack.pop();
                    } else {
                        children_pids
                            .iter()
                            .filter_map(|process| process_harvest.get(process))
                            .rev()
                            .for_each(|process| {
                                stack.push(process);
                            });
                    }
                } else {
                    let is_shown = is_process_matching
                        || is_ancestor_shown(process, &kept_pids, process_harvest);

                    if is_shown {
                        filtered_tree.insert(process.pid, vec![]);
                    }

                    visited_pids.insert(process.pid, is_shown);
                    stack.pop();
                }
            }

            filtered_tree
        };

        let mut data = vec![];
        let mut prefixes = vec![];
        let mut stack = orphan_pids
            .iter()
            .filter_map(|pid| {
                if filtered_tree.contains_key(pid) {
                    process_harvest.get(pid).map(|process| {
                        ProcWidgetData::from_data(process, is_using_command, is_mem_percent)
                    })
                } else {
                    None
                }
            })
            .collect_vec();

        stack.sort_unstable_by_key(|p| p.pid);

        let column = self.table.columns.get(self.table.sort_index()).unwrap();
        sort_skip_pid_asc(column.inner(), &mut stack, self.table.order());

        let mut length_stack = vec![stack.len()];
        stack.reverse();

        while let (Some(process), Some(siblings_left)) = (stack.pop(), length_stack.last_mut()) {
            *siblings_left -= 1;

            let disabled = !kept_pids.contains(&process.pid);
            let is_last = *siblings_left == 0;

            if collapsed_pids.contains(&process.pid) {
                let mut summed_process = process.clone();

                if let Some(children_pids) = filtered_tree.get(&process.pid) {
                    let mut sum_queue = children_pids
                        .iter()
                        .filter_map(|child| {
                            process_harvest.get(child).map(|p| {
                                ProcWidgetData::from_data(p, is_using_command, is_mem_percent)
                            })
                        })
                        .collect_vec();

                    while let Some(process) = sum_queue.pop() {
                        summed_process.add(&process);

                        if let Some(pids) = filtered_tree.get(&process.pid) {
                            sum_queue.extend(pids.iter().filter_map(|child| {
                                process_harvest.get(child).map(|p| {
                                    ProcWidgetData::from_data(p, is_using_command, is_mem_percent)
                                })
                            }));
                        }
                    }
                }

                let prefix = if prefixes.is_empty() {
                    "+ ".to_string()
                } else {
                    format!(
                        "{}{}{} + ",
                        prefixes.join(""),
                        if is_last { BRANCH_END } else { BRANCH_SPLIT },
                        BRANCH_HORIZONTAL
                    )
                };

                data.push(summed_process.prefix(Some(prefix)).disabled(disabled));
            } else {
                let prefix = if prefixes.is_empty() {
                    String::default()
                } else {
                    format!(
                        "{}{}{} ",
                        prefixes.join(""),
                        if is_last { BRANCH_END } else { BRANCH_SPLIT },
                        BRANCH_HORIZONTAL
                    )
                };
                let pid = process.pid;
                data.push(process.prefix(Some(prefix)).disabled(disabled));

                if let Some(children_pids) = filtered_tree.get(&pid) {
                    if prefixes.is_empty() {
                        prefixes.push("");
                    } else {
                        prefixes.push(if is_last {
                            "   "
                        } else {
                            SPACED_BRANCH_VERTICAL
                        });
                    }

                    let mut children = children_pids
                        .iter()
                        .filter_map(|child_pid| {
                            process_harvest.get(child_pid).map(|p| {
                                ProcWidgetData::from_data(p, is_using_command, is_mem_percent)
                            })
                        })
                        .collect_vec();

                    column.sort_by(&mut children, self.table.order().rev());

                    length_stack.push(children.len());
                    stack.extend(children);
                }
            }

            while let Some(children_left) = length_stack.last() {
                if *children_left == 0 {
                    length_stack.pop();
                    prefixes.pop();
                } else {
                    break;
                }
            }
        }

        data
    }

    fn get_normal_data(
        &mut self, process_harvest: &BTreeMap<Pid, ProcessHarvest>,
    ) -> Vec<ProcWidgetData> {
        let search_query = self.get_query();
        let is_using_command = self.is_using_command();
        let is_mem_percent = self.is_mem_percent();

        let filtered_iter = process_harvest.values().filter(|process| {
            search_query
                .as_ref()
                .map(|query| query.check(process, is_using_command))
                .unwrap_or(true)
        });

        let mut id_pid_map: HashMap<String, Vec<Pid>> = HashMap::default();
        let mut filtered_data: Vec<ProcWidgetData> = if let ProcWidgetMode::Grouped = self.mode {
            let mut id_process_mapping: HashMap<&String, ProcessHarvest> = HashMap::default();
            for process in filtered_iter {
                let id = if is_using_command {
                    &process.command
                } else {
                    &process.name
                };
                let pid = process.pid;

                if let Some(entry) = id_pid_map.get_mut(id) {
                    entry.push(pid);
                } else {
                    id_pid_map.insert(id.clone(), vec![pid]);
                }

                if let Some(grouped_process_harvest) = id_process_mapping.get_mut(id) {
                    grouped_process_harvest.add(process);
                } else {
                    // FIXME: [PERF] could maybe eliminate an allocation here in the grouped mode... or maybe just avoid the entire transformation step, making an alloc fine.
                    id_process_mapping.insert(id, process.clone());
                }
            }

            id_process_mapping
                .values()
                .map(|process| {
                    let id = if is_using_command {
                        &process.command
                    } else {
                        &process.name
                    };

                    let num_similar = id_pid_map.get(id).map(|val| val.len()).unwrap_or(1) as u64;

                    ProcWidgetData::from_data(process, is_using_command, is_mem_percent)
                        .num_similar(num_similar)
                })
                .collect()
        } else {
            filtered_iter
                .map(|process| ProcWidgetData::from_data(process, is_using_command, is_mem_percent))
                .collect()
        };

        self.id_pid_map = id_pid_map;

        if let Some(column) = self.table.columns.get(self.table.sort_index()) {
            sort_skip_pid_asc(column.inner(), &mut filtered_data, self.table.order());
        }

        filtered_data
    }

    #[inline(always)]
    fn get_mut_proc_col(&mut self, index: usize) -> Option<&mut ProcColumn> {
        self.table.columns.get_mut(index).map(|col| col.inner_mut())
    }

    pub fn toggle_mem_percentage(&mut self) {
        if let Some(index) = self.column_mapping.get_index_of(&ProcWidgetColumn::Mem) {
            if let Some(mem) = self.get_mut_proc_col(index) {
                match mem {
                    ProcColumn::MemoryVal => {
                        *mem = ProcColumn::MemoryPercent;
                    }
                    ProcColumn::MemoryPercent => {
                        *mem = ProcColumn::MemoryVal;
                    }
                    _ => unreachable!(),
                }

                self.sort_table.set_data(self.column_text());
                self.force_data_update();
            }
        }
        #[cfg(feature = "gpu")]
        if let Some(index) = self.column_mapping.get_index_of(&ProcWidgetColumn::GpuMem) {
            if let Some(mem) = self.get_mut_proc_col(index) {
                match mem {
                    ProcColumn::GpuMem => {
                        *mem = ProcColumn::GpuMemPercent;
                    }
                    ProcColumn::GpuMemPercent => {
                        *mem = ProcColumn::GpuMem;
                    }
                    _ => unreachable!(),
                }

                self.sort_table.set_data(self.column_text());
                self.force_data_update();
            }
        }
    }

    /// Forces an update of the data stored.
    #[inline]
    pub fn force_data_update(&mut self) {
        self.force_update_data = true;
    }

    /// Forces an entire rerender and update of the data stored.
    #[inline]
    pub fn force_rerender_and_update(&mut self) {
        self.force_rerender = true;
        self.force_update_data = true;
    }

    /// Marks the selected column as hidden, and automatically resets the selected column to the default
    /// sort index and order.
    fn hide_column(&mut self, column: ProcWidgetColumn) {
        if let Some(index) = self.column_mapping.get_index_of(&column) {
            if let Some(col) = self.table.columns.get_mut(index) {
                col.is_hidden = true;

                if self.table.sort_index() == index {
                    self.table.set_sort_index(self.default_sort_index);
                    self.table.set_order(self.default_sort_order);
                }
            }
        }
    }

    /// Marks the selected column as shown.
    fn show_column(&mut self, column: ProcWidgetColumn) {
        if let Some(index) = self.column_mapping.get_index_of(&column) {
            if let Some(col) = self.table.columns.get_mut(index) {
                col.is_hidden = false;
            }
        }
    }

    /// Select a column. If the column is already selected, then just toggle the sort order.
    pub fn select_column(&mut self, column: ProcWidgetColumn) {
        if let Some(index) = self.column_mapping.get_index_of(&column) {
            self.table.set_sort_index(index);
            self.force_data_update();
        }
    }

    pub fn toggle_current_tree_branch_entry(&mut self) {
        if let ProcWidgetMode::Tree { collapsed_pids } = &mut self.mode {
            if let Some(process) = self.table.current_item() {
                let pid = process.pid;

                if !collapsed_pids.remove(&pid) {
                    collapsed_pids.insert(pid);
                }
                self.force_data_update();
            }
        }
    }

    pub fn toggle_command(&mut self) {
        if let Some(index) = self
            .column_mapping
            .get_index_of(&ProcWidgetColumn::ProcNameOrCommand)
        {
            if let Some(col) = self.table.columns.get_mut(index) {
                let inner = col.inner_mut();
                match inner {
                    ProcColumn::Name => {
                        *inner = ProcColumn::Command;
                        if let ColumnWidthBounds::Soft { max_percentage, .. } = col.bounds_mut() {
                            *max_percentage = Some(0.5);
                        }
                    }
                    ProcColumn::Command => {
                        *inner = ProcColumn::Name;
                        if let ColumnWidthBounds::Soft { max_percentage, .. } = col.bounds_mut() {
                            *max_percentage = match self.mode {
                                ProcWidgetMode::Tree { .. } => Some(0.5),
                                ProcWidgetMode::Grouped | ProcWidgetMode::Normal => Some(0.3),
                            };
                        }
                    }
                    _ => unreachable!(),
                }
                self.sort_table.set_data(self.column_text());
                self.force_rerender_and_update();
            }
        }
    }

    /// Toggles the appropriate columns/settings when tab is pressed.
    ///
    /// If count is enabled, we should set the mode to [`ProcWidgetMode::Grouped`], and switch off the User and State
    /// columns. We should also move the user off of the columns if they were selected, as those columns are now hidden
    /// (handled by internal method calls), and go back to the "defaults".
    ///
    /// Otherwise, if count is disabled, then if the columns exist, the User and State columns should be re-enabled,
    /// and the mode switched to [`ProcWidgetMode::Normal`].
    pub fn toggle_tab(&mut self) {
        if !matches!(self.mode, ProcWidgetMode::Tree { .. }) {
            if let Some(index) = self
                .column_mapping
                .get_index_of(&ProcWidgetColumn::PidOrCount)
            {
                if let Some(sort_col) = self.table.columns.get_mut(index) {
                    let col = sort_col.inner_mut();
                    match col {
                        ProcColumn::Pid => {
                            *col = ProcColumn::Count;
                            sort_col.default_order = SortOrder::Descending;

                            self.hide_column(ProcWidgetColumn::User);
                            self.hide_column(ProcWidgetColumn::State);
                            self.mode = ProcWidgetMode::Grouped;
                        }
                        ProcColumn::Count => {
                            *col = ProcColumn::Pid;
                            sort_col.default_order = SortOrder::Ascending;

                            self.show_column(ProcWidgetColumn::User);
                            self.show_column(ProcWidgetColumn::State);
                            self.mode = ProcWidgetMode::Normal;
                        }
                        _ => unreachable!(),
                    }

                    self.sort_table.set_data(self.column_text());
                    self.force_rerender_and_update();
                }
            }
        }
    }

    pub fn column_text(&self) -> Vec<Cow<'static, str>> {
        self.table
            .columns
            .iter()
            .filter(|c| !c.is_hidden)
            .map(|c| c.inner().text())
            .collect::<Vec<_>>()
    }

    pub fn cursor_char_index(&self) -> usize {
        self.proc_search.search_state.grapheme_cursor.cur_cursor()
    }

    pub fn is_search_enabled(&self) -> bool {
        self.proc_search.search_state.is_enabled
    }

    pub fn current_search_query(&self) -> &str {
        &self.proc_search.search_state.current_search_query
    }

    pub fn update_query(&mut self) {
        if self
            .proc_search
            .search_state
            .current_search_query
            .is_empty()
        {
            self.proc_search.search_state.is_blank_search = true;
            self.proc_search.search_state.is_invalid_search = false;
            self.proc_search.search_state.error_message = None;
        } else {
            match parse_query(
                &self.proc_search.search_state.current_search_query,
                self.proc_search.is_searching_whole_word,
                self.proc_search.is_ignoring_case,
                self.proc_search.is_searching_with_regex,
            ) {
                Ok(parsed_query) => {
                    self.proc_search.search_state.query = Some(parsed_query);
                    self.proc_search.search_state.is_blank_search = false;
                    self.proc_search.search_state.is_invalid_search = false;
                    self.proc_search.search_state.error_message = None;
                }
                Err(err) => {
                    self.proc_search.search_state.is_blank_search = false;
                    self.proc_search.search_state.is_invalid_search = true;
                    self.proc_search.search_state.error_message = Some(err.to_string());
                }
            }
        }
        self.table.state.display_start_index = 0;
        self.table.state.current_index = 0;

        // Update the internal sizes too.
        self.proc_search.search_state.update_sizes();

        self.force_data_update();
    }

    pub fn clear_search(&mut self) {
        self.proc_search.search_state.reset();
        self.force_data_update();
    }

    pub fn search_walk_forward(&mut self) {
        self.proc_search.search_state.walk_forward();
    }

    pub fn search_walk_back(&mut self) {
        self.proc_search.search_state.walk_backward();
    }

    /// Returns the number of columns *enabled*. Note this differs from *visible* - a column may be enabled but not
    /// visible (e.g. off screen).
    pub fn num_enabled_columns(&self) -> usize {
        self.table.columns.iter().filter(|c| !c.is_hidden).count()
    }

    /// Sets the [`ProcWidget`]'s current sort index to whatever was in the sort table if possible, then closes the
    /// sort table.
    pub(crate) fn use_sort_table_value(&mut self) {
        self.table.set_sort_index(self.sort_table.current_index());

        self.is_sort_open = false;
        self.force_rerender_and_update();
    }

    #[cfg(test)]
    pub(crate) fn test_equality(&self, other: &Self) -> bool {
        self.mode == other.mode
            && self.proc_search.is_ignoring_case == other.proc_search.is_ignoring_case
            && self.proc_search.is_searching_whole_word == other.proc_search.is_searching_whole_word
            && self.proc_search.is_searching_with_regex == other.proc_search.is_searching_with_regex
            && self
                .table
                .columns
                .iter()
                .map(|c| c.header())
                .collect::<Vec<_>>()
                == other
                    .table
                    .columns
                    .iter()
                    .map(|c| c.header())
                    .collect::<Vec<_>>()
    }
}

#[inline]
fn sort_skip_pid_asc(column: &ProcColumn, data: &mut [ProcWidgetData], order: SortOrder) {
    let descending = matches!(order, SortOrder::Descending);
    match column {
        ProcColumn::Pid if !descending => {}
        _ => {
            column.sort_data(data, descending);
        }
    }
}

#[cfg(test)]
mod test {
    use std::time::Duration;

    use super::*;
    use crate::widgets::MemUsage;

    #[test]
    fn test_proc_sort() {
        let a = ProcWidgetData {
            pid: 1,
            ppid: None,
            id: "A".into(),
            cpu_usage_percent: 0.0,
            mem_usage: MemUsage::Percent(1.1),
            rps: 0,
            wps: 0,
            total_read: 0,
            total_write: 0,
            process_state: "N/A".to_string(),
            process_char: '?',
            #[cfg(target_family = "unix")]
            user: "root".to_string(),
            #[cfg(not(target_family = "unix"))]
            user: "N/A".to_string(),
            num_similar: 0,
            disabled: false,
            time: Duration::from_secs(0),
            #[cfg(feature = "gpu")]
            gpu_mem_usage: MemUsage::Percent(1.1),
            #[cfg(feature = "gpu")]
            gpu_usage: 0,
        };

        let b = ProcWidgetData {
            pid: 2,
            ppid: Some(1),
            id: "B".into(),
            cpu_usage_percent: 1.1,
            mem_usage: MemUsage::Percent(2.2),
            ..(a.clone())
        };

        let c = ProcWidgetData {
            pid: 3,
            ppid: Some(1),
            id: "C".into(),
            cpu_usage_percent: 2.2,
            mem_usage: MemUsage::Percent(0.0),
            ..(a.clone())
        };

        let d = ProcWidgetData {
            pid: 4,
            ppid: Some(2),
            id: "D".into(),
            cpu_usage_percent: 0.0,
            mem_usage: MemUsage::Percent(0.0),
            ..(a.clone())
        };
        let mut data = vec![d.clone(), b.clone(), c.clone(), a.clone()];

        // Assume we had sorted over by pid.
        data.sort_by_key(|p| p.pid);
        sort_skip_pid_asc(&ProcColumn::CpuPercent, &mut data, SortOrder::Descending);
        assert_eq!(
            [&c, &b, &a, &d].iter().map(|d| (d.pid)).collect::<Vec<_>>(),
            data.iter().map(|d| (d.pid)).collect::<Vec<_>>(),
        );

        // Note that the PID ordering for ties is still ascending.
        data.sort_by_key(|p| p.pid);
        sort_skip_pid_asc(&ProcColumn::CpuPercent, &mut data, SortOrder::Ascending);
        assert_eq!(
            [&a, &d, &b, &c].iter().map(|d| (d.pid)).collect::<Vec<_>>(),
            data.iter().map(|d| (d.pid)).collect::<Vec<_>>(),
        );

        data.sort_by_key(|p| p.pid);
        sort_skip_pid_asc(&ProcColumn::MemoryPercent, &mut data, SortOrder::Descending);
        assert_eq!(
            [&b, &a, &c, &d].iter().map(|d| (d.pid)).collect::<Vec<_>>(),
            data.iter().map(|d| (d.pid)).collect::<Vec<_>>(),
        );

        // Note that the PID ordering for ties is still ascending.
        data.sort_by_key(|p| p.pid);
        sort_skip_pid_asc(&ProcColumn::MemoryPercent, &mut data, SortOrder::Ascending);
        assert_eq!(
            [&c, &d, &a, &b].iter().map(|d| (d.pid)).collect::<Vec<_>>(),
            data.iter().map(|d| (d.pid)).collect::<Vec<_>>(),
        );
    }

    fn get_columns(table: &ProcessTable) -> Vec<ProcColumn> {
        table
            .columns
            .iter()
            .filter_map(|c| {
                if c.is_hidden() {
                    None
                } else {
                    Some(*c.inner())
                }
            })
            .collect::<Vec<_>>()
    }

    fn init_state(table_config: ProcTableConfig, columns: &[ProcWidgetColumn]) -> ProcWidgetState {
        let config = AppConfigFields::default();
        let styling = CanvasStyling::default();
        let columns = Some(columns.iter().cloned().collect());

        ProcWidgetState::new(
            &config,
            ProcWidgetMode::Normal,
            table_config,
            &styling,
            &columns,
        )
    }

    fn init_default_state(columns: &[ProcWidgetColumn]) -> ProcWidgetState {
        init_state(ProcTableConfig::default(), columns)
    }

    #[test]
    fn custom_columns() {
        let init_columns = vec![
            ProcWidgetColumn::PidOrCount,
            ProcWidgetColumn::ProcNameOrCommand,
            ProcWidgetColumn::Mem,
            ProcWidgetColumn::State,
        ];
        let columns = vec![
            ProcColumn::Pid,
            ProcColumn::Name,
            ProcColumn::MemoryPercent,
            ProcColumn::State,
        ];
        let state = init_default_state(&init_columns);
        assert_eq!(get_columns(&state.table), columns);
    }

    #[test]
    fn toggle_count_pid() {
        let init_columns = [
            ProcWidgetColumn::PidOrCount,
            ProcWidgetColumn::ProcNameOrCommand,
            ProcWidgetColumn::Mem,
            ProcWidgetColumn::State,
        ];
        let original_columns = vec![
            ProcColumn::Pid,
            ProcColumn::Name,
            ProcColumn::MemoryPercent,
            ProcColumn::State,
        ];
        let new_columns = vec![
            ProcColumn::Count,
            ProcColumn::Name,
            ProcColumn::MemoryPercent,
        ];

        let mut state = init_default_state(&init_columns);
        assert_eq!(get_columns(&state.table), original_columns);

        // This should hide the state.
        state.toggle_tab();
        assert_eq!(get_columns(&state.table), new_columns);

        // This should re-reveal the state.
        state.toggle_tab();
        assert_eq!(get_columns(&state.table), original_columns);
    }

    #[test]
    fn toggle_count_pid_2() {
        let init_columns = [
            ProcWidgetColumn::ProcNameOrCommand,
            ProcWidgetColumn::Mem,
            ProcWidgetColumn::User,
            ProcWidgetColumn::State,
            ProcWidgetColumn::PidOrCount,
        ];
        let original_columns = vec![
            ProcColumn::Name,
            ProcColumn::MemoryPercent,
            ProcColumn::User,
            ProcColumn::State,
            ProcColumn::Pid,
        ];
        let new_columns = vec![
            ProcColumn::Name,
            ProcColumn::MemoryPercent,
            ProcColumn::Count,
        ];

        let mut state = init_default_state(&init_columns);
        assert_eq!(get_columns(&state.table), original_columns);

        // This should hide the state.
        state.toggle_tab();
        assert_eq!(get_columns(&state.table), new_columns);

        // This should re-reveal the state.
        state.toggle_tab();
        assert_eq!(get_columns(&state.table), original_columns);
    }

    #[test]
    fn toggle_command() {
        let init_columns = [
            ProcWidgetColumn::PidOrCount,
            ProcWidgetColumn::State,
            ProcWidgetColumn::Mem,
            ProcWidgetColumn::ProcNameOrCommand,
        ];
        let original_columns = vec![
            ProcColumn::Pid,
            ProcColumn::State,
            ProcColumn::MemoryPercent,
            ProcColumn::Command,
        ];
        let new_columns = vec![
            ProcColumn::Pid,
            ProcColumn::State,
            ProcColumn::MemoryPercent,
            ProcColumn::Name,
        ];

        let table_config = ProcTableConfig {
            is_command: true,
            ..Default::default()
        };
        let mut state = init_state(table_config, &init_columns);
        assert_eq!(get_columns(&state.table), original_columns);

        state.toggle_command();
        assert_eq!(get_columns(&state.table), new_columns);

        state.toggle_command();
        assert_eq!(get_columns(&state.table), original_columns);
    }

    #[test]
    fn toggle_mem_percentage() {
        let init_columns = [
            ProcWidgetColumn::PidOrCount,
            ProcWidgetColumn::Mem,
            ProcWidgetColumn::State,
            ProcWidgetColumn::ProcNameOrCommand,
        ];
        let original_columns = vec![
            ProcColumn::Pid,
            ProcColumn::MemoryPercent,
            ProcColumn::State,
            ProcColumn::Name,
        ];
        let new_columns = vec![
            ProcColumn::Pid,
            ProcColumn::MemoryVal,
            ProcColumn::State,
            ProcColumn::Name,
        ];

        let mut state = init_default_state(&init_columns);
        assert_eq!(get_columns(&state.table), original_columns);

        state.toggle_mem_percentage();
        assert_eq!(get_columns(&state.table), new_columns);

        state.toggle_mem_percentage();
        assert_eq!(get_columns(&state.table), original_columns);
    }

    #[test]
    fn toggle_mem_percentage_2() {
        let init_columns = [
            ProcWidgetColumn::PidOrCount,
            ProcWidgetColumn::Mem,
            ProcWidgetColumn::State,
            ProcWidgetColumn::ProcNameOrCommand,
        ];
        let original_columns = vec![
            ProcColumn::Pid,
            ProcColumn::MemoryVal,
            ProcColumn::State,
            ProcColumn::Name,
        ];
        let new_columns = vec![
            ProcColumn::Pid,
            ProcColumn::MemoryPercent,
            ProcColumn::State,
            ProcColumn::Name,
        ];

        let table_config = ProcTableConfig {
            show_memory_as_values: true,
            ..Default::default()
        };
        let mut state = init_state(table_config, &init_columns);
        assert_eq!(get_columns(&state.table), original_columns);

        state.toggle_mem_percentage();
        assert_eq!(get_columns(&state.table), new_columns);

        state.toggle_mem_percentage();
        assert_eq!(get_columns(&state.table), original_columns);
    }

    #[test]
    fn columns_and_is_using_command() {
        let init_columns = [
            ProcWidgetColumn::PidOrCount,
            ProcWidgetColumn::Mem,
            ProcWidgetColumn::State,
            ProcWidgetColumn::ProcNameOrCommand,
        ];
        let original_columns = vec![
            ProcColumn::Pid,
            ProcColumn::MemoryPercent,
            ProcColumn::State,
            ProcColumn::Command,
        ];

        let table_config = ProcTableConfig {
            is_command: true,
            ..Default::default()
        };
        let mut state = init_state(table_config, &init_columns);
        assert_eq!(get_columns(&state.table), original_columns);
        assert!(state.is_using_command());

        state.toggle_command();
        assert!(!state.is_using_command());

        state.toggle_command();
        assert!(state.is_using_command());
    }

    #[test]
    fn columns_and_is_memory() {
        let init_columns = [
            ProcWidgetColumn::PidOrCount,
            ProcWidgetColumn::Mem,
            ProcWidgetColumn::State,
            ProcWidgetColumn::ProcNameOrCommand,
        ];
        let original_columns = vec![
            ProcColumn::Pid,
            ProcColumn::MemoryVal,
            ProcColumn::State,
            ProcColumn::Name,
        ];

        let table_config = ProcTableConfig {
            show_memory_as_values: true,
            ..Default::default()
        };
        let mut state = init_state(table_config, &init_columns);
        assert_eq!(get_columns(&state.table), original_columns);
        assert!(!state.is_mem_percent());

        state.toggle_mem_percentage();
        assert!(state.is_mem_percent());

        state.toggle_mem_percentage();
        assert!(!state.is_mem_percent());
    }

    /// Tests toggling if both mem and mem% columns are configured.
    ///
    /// Currently, this test doesn't really do much, since we treat these two columns as the same - this test is
    /// intended for use later when we might allow both at the same time.
    #[test]
    fn double_memory_sim_toggle() {
        let init_columns = [
            ProcWidgetColumn::Mem,
            ProcWidgetColumn::PidOrCount,
            ProcWidgetColumn::State,
            ProcWidgetColumn::ProcNameOrCommand,
            ProcWidgetColumn::Mem,
        ];
        let original_columns = vec![
            ProcColumn::MemoryPercent,
            ProcColumn::Pid,
            ProcColumn::State,
            ProcColumn::Name,
        ];
        let new_columns = vec![
            ProcColumn::MemoryVal,
            ProcColumn::Pid,
            ProcColumn::State,
            ProcColumn::Name,
        ];

        let mut state = init_default_state(&init_columns);
        assert_eq!(get_columns(&state.table), original_columns);

        state.toggle_mem_percentage();
        assert_eq!(get_columns(&state.table), new_columns);

        state.toggle_mem_percentage();
        assert_eq!(get_columns(&state.table), original_columns);
    }

    /// Tests toggling if both pid and count columns are configured.
    ///
    /// Currently, this test doesn't really do much, since we treat these two columns as the same - this test is
    /// intended for use later when we might allow both at the same time.
    #[test]
    fn pid_and_count_sim_toggle() {
        let init_columns = [
            ProcWidgetColumn::ProcNameOrCommand,
            ProcWidgetColumn::PidOrCount,
            ProcWidgetColumn::Mem,
            ProcWidgetColumn::State,
            ProcWidgetColumn::PidOrCount,
        ];
        let original_columns = vec![
            ProcColumn::Name,
            ProcColumn::Pid,
            ProcColumn::MemoryPercent,
            ProcColumn::State,
        ];
        let new_columns = vec![
            ProcColumn::Name,
            ProcColumn::Count,
            ProcColumn::MemoryPercent,
        ];

        let mut state = init_default_state(&init_columns);
        assert_eq!(get_columns(&state.table), original_columns);

        // This should hide the state.
        state.toggle_tab();
        assert_eq!(get_columns(&state.table), new_columns);

        // This should re-reveal the state.
        state.toggle_tab();
        assert_eq!(get_columns(&state.table), original_columns);
    }

    /// Tests toggling if both command and name columns are configured.
    ///
    /// Currently, this test doesn't really do much, since we treat these two columns as the same - this test is
    /// intended for use later when we might allow both at the same time.
    #[test]
    fn command_name_sim_toggle() {
        let init_columns = [
            ProcWidgetColumn::ProcNameOrCommand,
            ProcWidgetColumn::PidOrCount,
            ProcWidgetColumn::State,
            ProcWidgetColumn::Mem,
            ProcWidgetColumn::ProcNameOrCommand,
        ];
        let original_columns = vec![
            ProcColumn::Command,
            ProcColumn::Pid,
            ProcColumn::State,
            ProcColumn::MemoryPercent,
        ];
        let new_columns = vec![
            ProcColumn::Name,
            ProcColumn::Pid,
            ProcColumn::State,
            ProcColumn::MemoryPercent,
        ];

        let table_config = ProcTableConfig {
            is_command: true,
            ..Default::default()
        };
        let mut state = init_state(table_config, &init_columns);
        assert_eq!(get_columns(&state.table), original_columns);

        state.toggle_command();
        assert_eq!(get_columns(&state.table), new_columns);

        state.toggle_command();
        assert_eq!(get_columns(&state.table), original_columns);
    }
}<|MERGE_RESOLUTION|>--- conflicted
+++ resolved
@@ -150,15 +150,11 @@
             "state" => Ok(ProcWidgetColumn::State),
             "user" => Ok(ProcWidgetColumn::User),
             "time" => Ok(ProcWidgetColumn::Time),
-<<<<<<< HEAD
             #[cfg(feature = "gpu")]
             "gmem" | "gmem%" => Ok(ProcWidgetColumn::GpuMem),
             #[cfg(feature = "gpu")]
             "gpu%" => Ok(ProcWidgetColumn::GpuUtil),
-            _ => Err(D::Error::custom("doesn't match any column type")),
-=======
             _ => Err(Error::custom("doesn't match any column type")),
->>>>>>> 712a0036
         }
     }
 }
