//! This mainly concerns converting collected data into things that the canvas
//! can actually handle.

// TODO: Split this up!

use kstring::KString;

use crate::{
    app::{data_farmer::DataCollection, AxisScaling},
    canvas::components::time_chart::Point,
    data_collection::{cpu::CpuDataType, memory::MemHarvest, temperature::TemperatureType},
    utils::{data_prefixes::*, data_units::DataUnit, general::*},
    widgets::{DiskWidgetData, TempWidgetData},
};

#[derive(Debug, Default)]
pub enum BatteryDuration {
    ToEmpty(i64),
    ToFull(i64),
    Empty,
    Full,
    #[default]
    Unknown,
}

#[derive(Default, Debug)]
pub struct ConvertedBatteryData {
    pub charge_percentage: f64,
    pub watt_consumption: String,
    pub battery_duration: BatteryDuration,
    pub health: String,
    pub state: String,
}

#[derive(Default, Debug)]
pub struct ConvertedNetworkData {
    pub rx: Vec<Point>,
    pub tx: Vec<Point>,
    pub rx_display: String,
    pub tx_display: String,
    pub total_rx_display: Option<String>,
    pub total_tx_display: Option<String>,
    // TODO: [NETWORKING] add min/max/mean of each
    // min_rx : f64,
    // max_rx : f64,
    // mean_rx: f64,
    // min_tx: f64,
    // max_tx: f64,
    // mean_tx: f64,
}

#[derive(Clone, Debug)]
pub enum CpuWidgetData {
    All,
    Entry {
        data_type: CpuDataType,
        /// A point here represents time (x) and value (y).
        data: Vec<Point>,
        last_entry: f64,
    },
}

#[derive(Default)]
pub struct ConvertedData {
    pub rx_display: String,
    pub tx_display: String,
    pub total_rx_display: String,
    pub total_tx_display: String,
    pub network_data_rx: Vec<Point>,
    pub network_data_tx: Vec<Point>,

    pub mem_labels: Option<(String, String)>,
    #[cfg(not(target_os = "windows"))]
    pub cache_labels: Option<(String, String)>,
    pub swap_labels: Option<(String, String)>,

    pub mem_data: Vec<Point>, /* TODO: Switch this and all data points over to a better data structure... */
    #[cfg(not(target_os = "windows"))]
    pub cache_data: Vec<Point>,
    pub swap_data: Vec<Point>,

    #[cfg(feature = "zfs")]
    pub arc_labels: Option<(String, String)>,
    #[cfg(feature = "zfs")]
    pub arc_data: Vec<Point>,

    #[cfg(feature = "gpu")]
    pub gpu_data: Option<Vec<ConvertedGpuData>>,

    pub load_avg_data: [f32; 3],
    pub cpu_data: Vec<CpuWidgetData>,
    pub battery_data: Vec<ConvertedBatteryData>,
    pub disk_data: Vec<DiskWidgetData>,
    pub temp_data: Vec<TempWidgetData>,
}

impl ConvertedData {
    // TODO: Can probably heavily reduce this step to avoid clones.
    pub fn ingest_disk_data(&mut self, data: &DataCollection) {
        self.disk_data.clear();

        data.disk_harvest
            .iter()
            .zip(&data.io_labels)
            .for_each(|(disk, (io_read, io_write))| {
                // Because this sometimes does *not* equal to disk.total.
                let summed_total_bytes = match (disk.used_space, disk.free_space) {
                    (Some(used), Some(free)) => Some(used + free),
                    _ => None,
                };

                self.disk_data.push(DiskWidgetData {
                    name: KString::from_ref(&disk.name),
                    mount_point: KString::from_ref(&disk.mount_point),
                    free_bytes: disk.free_space,
                    used_bytes: disk.used_space,
                    total_bytes: disk.total_space,
                    summed_total_bytes,
                    io_read: io_read.into(),
                    io_write: io_write.into(),
                });
            });

        self.disk_data.shrink_to_fit();
    }

    pub fn ingest_temp_data(&mut self, data: &DataCollection, temperature_type: TemperatureType) {
        self.temp_data.clear();

        data.temp_harvest.iter().for_each(|temp_harvest| {
            self.temp_data.push(TempWidgetData {
                sensor: KString::from_ref(&temp_harvest.name),
                temperature_value: temp_harvest.temperature.map(|temp| temp.ceil() as u64),
                temperature_type,
            });
        });

        self.temp_data.shrink_to_fit();
    }

    pub fn ingest_cpu_data(&mut self, current_data: &DataCollection) {
        let current_time = current_data.current_instant;

        // (Re-)initialize the vector if the lengths don't match...
        if let Some((_time, data)) = &current_data.timed_data_vec.last() {
            if data.cpu_data.len() + 1 != self.cpu_data.len() {
                self.cpu_data = Vec::with_capacity(data.cpu_data.len() + 1);
                self.cpu_data.push(CpuWidgetData::All);
                self.cpu_data.extend(
                    data.cpu_data
                        .iter()
                        .zip(&current_data.cpu_harvest)
                        .map(|(cpu_usage, data)| CpuWidgetData::Entry {
                            data_type: data.data_type,
                            data: vec![],
                            last_entry: *cpu_usage,
                        })
                        .collect::<Vec<CpuWidgetData>>(),
                );
            } else {
                self.cpu_data
                    .iter_mut()
                    .skip(1)
                    .zip(&data.cpu_data)
                    .for_each(|(mut cpu, cpu_usage)| match &mut cpu {
                        CpuWidgetData::All => unreachable!(),
                        CpuWidgetData::Entry {
                            data_type: _,
                            data,
                            last_entry,
                        } => {
                            // A bit faster to just update all the times, so we just clear the vector.
                            data.clear();
                            *last_entry = *cpu_usage;
                        }
                    });
            }
        }

        // TODO: [Opt] Can probably avoid data deduplication - store the shift + data + original once.
        // Now push all the data.
        for (itx, mut cpu) in &mut self.cpu_data.iter_mut().skip(1).enumerate() {
            match &mut cpu {
                CpuWidgetData::All => unreachable!(),
                CpuWidgetData::Entry {
                    data_type: _,
                    data,
                    last_entry: _,
                } => {
                    for (time, timed_data) in &current_data.timed_data_vec {
                        let time_start: f64 =
                            (current_time.duration_since(*time).as_millis() as f64).floor();

                        if let Some(val) = timed_data.cpu_data.get(itx) {
                            data.push((-time_start, *val));
                        }

                        if *time == current_time {
                            break;
                        }
                    }

                    data.shrink_to_fit();
                }
            }
        }
    }
}

pub fn convert_mem_data_points(current_data: &DataCollection) -> Vec<Point> {
    let mut result: Vec<Point> = Vec::new();
    let current_time = current_data.current_instant;

    for (time, data) in &current_data.timed_data_vec {
        if let Some(mem_data) = data.mem_data {
            let time_from_start: f64 =
                (current_time.duration_since(*time).as_millis() as f64).floor();
            result.push((-time_from_start, mem_data));
            if *time == current_time {
                break;
            }
        }
    }

    result
}

#[cfg(not(target_os = "windows"))]
pub fn convert_cache_data_points(current_data: &DataCollection) -> Vec<Point> {
    let mut result: Vec<Point> = Vec::new();
    let current_time = current_data.current_instant;

    for (time, data) in &current_data.timed_data_vec {
        if let Some(cache_data) = data.cache_data {
            let time_from_start: f64 =
                (current_time.duration_since(*time).as_millis() as f64).floor();
            result.push((-time_from_start, cache_data));
            if *time == current_time {
                break;
            }
        }
    }

    result
}

pub fn convert_swap_data_points(current_data: &DataCollection) -> Vec<Point> {
    let mut result: Vec<Point> = Vec::new();
    let current_time = current_data.current_instant;

    for (time, data) in &current_data.timed_data_vec {
        if let Some(swap_data) = data.swap_data {
            let time_from_start: f64 =
                (current_time.duration_since(*time).as_millis() as f64).floor();
            result.push((-time_from_start, swap_data));
            if *time == current_time {
                break;
            }
        }
    }

    result
}

/// Returns the most appropriate binary prefix unit type (e.g. kibibyte) and denominator for the given amount of bytes.
///
/// The expected usage is to divide out the given value with the returned denominator in order to be able to use it
/// with the returned binary unit (e.g. divide 3000 bytes by 1024 to have a value in KiB).
fn get_mem_binary_unit_and_denominator(
    bytes: u64, change_memory_prefix: String,
) -> (&'static str, f64) {
<<<<<<< HEAD
    if change_memory_prefix != "auto" {
        return match change_memory_prefix.as_str() {
            "KiB" => ("KiB", KIBI_LIMIT_F64),
            "MiB" => ("MiB", MEBI_LIMIT_F64),
            "GiB" => ("GiB", GIBI_LIMIT_F64),
            "TiB" => ("TiB", TEBI_LIMIT_F64),
            _ => {
                if bytes < KIBI_LIMIT {
                    // Stick with bytes if under a kibibyte.
                    ("B", 1.0)
                } else if bytes < MEBI_LIMIT {
                    ("KiB", KIBI_LIMIT_F64)
                } else if bytes < GIBI_LIMIT {
                    ("MiB", MEBI_LIMIT_F64)
                } else if bytes < TEBI_LIMIT {
                    ("GiB", GIBI_LIMIT_F64)
                } else {
                    ("TiB", TEBI_LIMIT_F64)
                }
            }
        };
=======
    if memory_use_mega_prefix {
        if bytes < KIBI_LIMIT {
            // Stick with bytes if under a kibibyte.
            ("B", 1.0)
        } else if bytes < MEBI_LIMIT {
            ("KiB", KIBI_LIMIT_F64)
        } else {
            // Otherwise just use mebibytes, which is probably safe for most use cases.
            ("MiB", MEBI_LIMIT_F64)
        }
>>>>>>> 1c2a7d0e
    } else if bytes < KIBI_LIMIT {
        // Stick with bytes if under a kibibyte.
        ("B", 1.0)
    } else if bytes < MEBI_LIMIT {
        ("KiB", KIBI_LIMIT_F64)
    } else if bytes < GIBI_LIMIT {
        ("MiB", MEBI_LIMIT_F64)
    } else if bytes < TEBI_LIMIT {
        ("GiB", GIBI_LIMIT_F64)
    } else {
<<<<<<< HEAD
=======
        // Otherwise just use tebibytes, which is probably safe for most use cases.
>>>>>>> 1c2a7d0e
        ("TiB", TEBI_LIMIT_F64)
    }
}

/// Returns the unit type and denominator for given total amount of memory in kibibytes.
pub fn convert_mem_label(
    harvest: &MemHarvest, change_memory_prefix: String,
) -> Option<(String, String)> {
    if harvest.total_bytes > 0 {
        Some((format!("{:3.0}%", harvest.use_percent.unwrap_or(0.0)), {
            let (unit, denominator) =
<<<<<<< HEAD
                get_mem_binary_unit_and_denominator(harvest.total_bytes, change_memory_prefix);
=======
                get_mem_binary_unit_and_denominator(harvest.total_bytes, memory_use_mega_prefix);
>>>>>>> 1c2a7d0e

            format!(
                "   {:.1}{}/{:.1}{}",
                harvest.used_bytes as f64 / denominator,
                unit,
                (harvest.total_bytes as f64 / denominator),
                unit
            )
        }))
    } else {
        None
    }
}

pub fn get_rx_tx_data_points(
    data: &DataCollection, scale_type: &AxisScaling, unit_type: &DataUnit, use_binary_prefix: bool,
) -> (Vec<Point>, Vec<Point>) {
    let mut rx: Vec<Point> = Vec::new();
    let mut tx: Vec<Point> = Vec::new();

    let current_time = data.current_instant;

    for (time, data) in &data.timed_data_vec {
        let time_from_start: f64 = (current_time.duration_since(*time).as_millis() as f64).floor();

        let (rx_data, tx_data) = match scale_type {
            AxisScaling::Log => {
                if use_binary_prefix {
                    match unit_type {
                        DataUnit::Byte => {
                            // As dividing by 8 is equal to subtracting 4 in base 2!
                            ((data.rx_data).log2() - 4.0, (data.tx_data).log2() - 4.0)
                        }
                        DataUnit::Bit => ((data.rx_data).log2(), (data.tx_data).log2()),
                    }
                } else {
                    match unit_type {
                        DataUnit::Byte => {
                            ((data.rx_data / 8.0).log10(), (data.tx_data / 8.0).log10())
                        }
                        DataUnit::Bit => ((data.rx_data).log10(), (data.tx_data).log10()),
                    }
                }
            }
            AxisScaling::Linear => match unit_type {
                DataUnit::Byte => (data.rx_data / 8.0, data.tx_data / 8.0),
                DataUnit::Bit => (data.rx_data, data.tx_data),
            },
        };

        rx.push((-time_from_start, rx_data));
        tx.push((-time_from_start, tx_data));
        if *time == current_time {
            break;
        }
    }

    (rx, tx)
}

pub fn convert_network_data_points(
    data: &DataCollection, need_four_points: bool, scale_type: &AxisScaling, unit_type: &DataUnit,
    use_binary_prefix: bool,
) -> ConvertedNetworkData {
    let (rx, tx) = get_rx_tx_data_points(data, scale_type, unit_type, use_binary_prefix);

    let unit = match unit_type {
        DataUnit::Byte => "B/s",
        DataUnit::Bit => "b/s",
    };

    let (rx_data, tx_data, total_rx_data, total_tx_data) = match unit_type {
        DataUnit::Byte => (
            data.network_harvest.rx / 8,
            data.network_harvest.tx / 8,
            data.network_harvest.total_rx / 8,
            data.network_harvest.total_tx / 8,
        ),
        DataUnit::Bit => (
            data.network_harvest.rx,
            data.network_harvest.tx,
            data.network_harvest.total_rx / 8, // We always make this bytes...
            data.network_harvest.total_tx / 8,
        ),
    };

    let (rx_converted_result, total_rx_converted_result): ((f64, String), (f64, &'static str)) =
        if use_binary_prefix {
            (
                get_binary_prefix(rx_data, unit), /* If this isn't obvious why there's two functions, one you can configure the unit, the other is always bytes */
                get_binary_bytes(total_rx_data),
            )
        } else {
            (
                get_decimal_prefix(rx_data, unit),
                get_decimal_bytes(total_rx_data),
            )
        };

    let (tx_converted_result, total_tx_converted_result): ((f64, String), (f64, &'static str)) =
        if use_binary_prefix {
            (
                get_binary_prefix(tx_data, unit),
                get_binary_bytes(total_tx_data),
            )
        } else {
            (
                get_decimal_prefix(tx_data, unit),
                get_decimal_bytes(total_tx_data),
            )
        };

    if need_four_points {
        let rx_display = format!("{:.*}{}", 1, rx_converted_result.0, rx_converted_result.1);
        let total_rx_display = Some(format!(
            "{:.*}{}",
            1, total_rx_converted_result.0, total_rx_converted_result.1
        ));
        let tx_display = format!("{:.*}{}", 1, tx_converted_result.0, tx_converted_result.1);
        let total_tx_display = Some(format!(
            "{:.*}{}",
            1, total_tx_converted_result.0, total_tx_converted_result.1
        ));
        ConvertedNetworkData {
            rx,
            tx,
            rx_display,
            tx_display,
            total_rx_display,
            total_tx_display,
        }
    } else {
        let rx_display = format!(
            "RX: {:<10}  All: {}",
            if use_binary_prefix {
                format!("{:.1}{:3}", rx_converted_result.0, rx_converted_result.1)
            } else {
                format!("{:.1}{:2}", rx_converted_result.0, rx_converted_result.1)
            },
            if use_binary_prefix {
                format!(
                    "{:.1}{:3}",
                    total_rx_converted_result.0, total_rx_converted_result.1
                )
            } else {
                format!(
                    "{:.1}{:2}",
                    total_rx_converted_result.0, total_rx_converted_result.1
                )
            }
        );
        let tx_display = format!(
            "TX: {:<10}  All: {}",
            if use_binary_prefix {
                format!("{:.1}{:3}", tx_converted_result.0, tx_converted_result.1)
            } else {
                format!("{:.1}{:2}", tx_converted_result.0, tx_converted_result.1)
            },
            if use_binary_prefix {
                format!(
                    "{:.1}{:3}",
                    total_tx_converted_result.0, total_tx_converted_result.1
                )
            } else {
                format!(
                    "{:.1}{:2}",
                    total_tx_converted_result.0, total_tx_converted_result.1
                )
            }
        );

        ConvertedNetworkData {
            rx,
            tx,
            rx_display,
            tx_display,
            total_rx_display: None,
            total_tx_display: None,
        }
    }
}

/// Returns a string given a value that is converted to the closest binary variant.
/// If the value is greater than a gibibyte, then it will return a decimal place.
pub fn binary_byte_string(value: u64) -> String {
    let converted_values = get_binary_bytes(value);
    if value >= GIBI_LIMIT {
        format!("{:.*}{}", 1, converted_values.0, converted_values.1)
    } else {
        format!("{:.*}{}", 0, converted_values.0, converted_values.1)
    }
}

/// Returns a string given a value that is converted to the closest SI-variant.
/// If the value is greater than a giga-X, then it will return a decimal place.
pub fn dec_bytes_per_string(value: u64) -> String {
    let converted_values = get_decimal_bytes(value);
    if value >= GIGA_LIMIT {
        format!("{:.*}{}", 1, converted_values.0, converted_values.1)
    } else {
        format!("{:.*}{}", 0, converted_values.0, converted_values.1)
    }
}

/// Returns a string given a value that is converted to the closest SI-variant, per second.
/// If the value is greater than a giga-X, then it will return a decimal place.
pub fn dec_bytes_per_second_string(value: u64) -> String {
    let converted_values = get_decimal_bytes(value);
    if value >= GIGA_LIMIT {
        format!("{:.*}{}/s", 1, converted_values.0, converted_values.1)
    } else {
        format!("{:.*}{}/s", 0, converted_values.0, converted_values.1)
    }
}

/// Returns a string given a value that is converted to the closest SI-variant.
/// If the value is greater than a giga-X, then it will return a decimal place.
pub fn dec_bytes_string(value: u64) -> String {
    let converted_values = get_decimal_bytes(value);
    if value >= GIGA_LIMIT {
        format!("{:.*}{}", 1, converted_values.0, converted_values.1)
    } else {
        format!("{:.*}{}", 0, converted_values.0, converted_values.1)
    }
}

#[cfg(feature = "battery")]
pub fn convert_battery_harvest(current_data: &DataCollection) -> Vec<ConvertedBatteryData> {
    current_data
        .battery_harvest
        .iter()
        .map(|battery_harvest| ConvertedBatteryData {
            charge_percentage: battery_harvest.charge_percent,
            watt_consumption: format!("{:.2}W", battery_harvest.power_consumption_rate_watts),
            battery_duration: if let Some(secs) = battery_harvest.secs_until_empty {
                BatteryDuration::ToEmpty(secs)
            } else if let Some(secs) = battery_harvest.secs_until_full {
                BatteryDuration::ToFull(secs)
            } else {
                match battery_harvest.state {
                    starship_battery::State::Empty => BatteryDuration::Empty,
                    starship_battery::State::Full => BatteryDuration::Full,
                    _ => BatteryDuration::Unknown,
                }
            },
            health: format!("{:.2}%", battery_harvest.health_percent),
            state: {
                let mut s = battery_harvest.state.to_string();
                if !s.is_empty() {
                    s[0..1].make_ascii_uppercase();
                }
                s
            },
        })
        .collect()
}

#[cfg(feature = "zfs")]
pub fn convert_arc_data_points(current_data: &DataCollection) -> Vec<Point> {
    let mut result: Vec<Point> = Vec::new();
    let current_time = current_data.current_instant;

    for (time, data) in &current_data.timed_data_vec {
        if let Some(arc_data) = data.arc_data {
            let time_from_start: f64 =
                (current_time.duration_since(*time).as_millis() as f64).floor();
            result.push((-time_from_start, arc_data));
            if *time == current_time {
                break;
            }
        }
    }

    result
}

#[cfg(feature = "gpu")]
#[derive(Default, Debug)]
pub struct ConvertedGpuData {
    pub name: String,
    pub mem_total: String,
    pub mem_percent: String,
    pub points: Vec<Point>,
}

#[cfg(feature = "gpu")]
pub fn convert_gpu_data(current_data: &DataCollection) -> Option<Vec<ConvertedGpuData>> {
    let current_time = current_data.current_instant;

    // convert points
    let mut point_vec: Vec<Vec<Point>> = Vec::with_capacity(current_data.gpu_harvest.len());
    for (time, data) in &current_data.timed_data_vec {
        data.gpu_data.iter().enumerate().for_each(|(index, point)| {
            if let Some(data_point) = point {
                let time_from_start: f64 =
                    (current_time.duration_since(*time).as_millis() as f64).floor();
                if let Some(point_slot) = point_vec.get_mut(index) {
                    point_slot.push((-time_from_start, *data_point));
                } else {
                    point_vec.push(vec![(-time_from_start, *data_point)]);
                }
            }
        });

        if *time == current_time {
            break;
        }
    }

    // convert labels
    let results = current_data
        .gpu_harvest
        .iter()
        .zip(point_vec)
        .map(|(gpu, points)| {
            let short_name = {
                let last_words = gpu.0.split_whitespace().rev().take(2).collect::<Vec<_>>();
                let short_name = format!("{} {}", last_words[1], last_words[0]);
                short_name
            };

            ConvertedGpuData {
                name: short_name,
                points,
                mem_percent: format!("{:3.0}%", gpu.1.use_percent.unwrap_or(0.0)),
                mem_total: {
                    let (unit, denominator) = get_mem_binary_unit_and_denominator(
                        gpu.1.total_bytes,
                        String::from("auto"),
                    );

                    format!(
                        "   {:.1}{unit}/{:.1}{unit}",
                        gpu.1.used_bytes as f64 / denominator,
                        (gpu.1.total_bytes as f64 / denominator),
                    )
                },
            }
        })
        .collect::<Vec<ConvertedGpuData>>();

    if !results.is_empty() {
        Some(results)
    } else {
        None
    }
}

#[cfg(test)]
mod test {
    use super::*;

    #[test]
    fn test_binary_byte_string() {
        assert_eq!(binary_byte_string(0), "0B".to_string());
        assert_eq!(binary_byte_string(1), "1B".to_string());
        assert_eq!(binary_byte_string(1000), "1000B".to_string());
        assert_eq!(binary_byte_string(1023), "1023B".to_string());
        assert_eq!(binary_byte_string(KIBI_LIMIT), "1KiB".to_string());
        assert_eq!(binary_byte_string(KIBI_LIMIT + 1), "1KiB".to_string());
        assert_eq!(binary_byte_string(MEBI_LIMIT), "1MiB".to_string());
        assert_eq!(binary_byte_string(GIBI_LIMIT), "1.0GiB".to_string());
        assert_eq!(binary_byte_string(2 * GIBI_LIMIT), "2.0GiB".to_string());
        assert_eq!(
            binary_byte_string((2.5 * GIBI_LIMIT as f64) as u64),
            "2.5GiB".to_string()
        );
        assert_eq!(
            binary_byte_string((10.34 * TEBI_LIMIT as f64) as u64),
            "10.3TiB".to_string()
        );
        assert_eq!(
            binary_byte_string((10.36 * TEBI_LIMIT as f64) as u64),
            "10.4TiB".to_string()
        );
    }

    #[test]
    fn test_dec_bytes_per_second_string() {
        assert_eq!(dec_bytes_per_second_string(0), "0B/s".to_string());
        assert_eq!(dec_bytes_per_second_string(1), "1B/s".to_string());
        assert_eq!(dec_bytes_per_second_string(900), "900B/s".to_string());
        assert_eq!(dec_bytes_per_second_string(999), "999B/s".to_string());
        assert_eq!(dec_bytes_per_second_string(KILO_LIMIT), "1KB/s".to_string());
        assert_eq!(
            dec_bytes_per_second_string(KILO_LIMIT + 1),
            "1KB/s".to_string()
        );
        assert_eq!(dec_bytes_per_second_string(KIBI_LIMIT), "1KB/s".to_string());
        assert_eq!(dec_bytes_per_second_string(MEGA_LIMIT), "1MB/s".to_string());
        assert_eq!(
            dec_bytes_per_second_string(GIGA_LIMIT),
            "1.0GB/s".to_string()
        );
        assert_eq!(
            dec_bytes_per_second_string(2 * GIGA_LIMIT),
            "2.0GB/s".to_string()
        );
        assert_eq!(
            dec_bytes_per_second_string((2.5 * GIGA_LIMIT as f64) as u64),
            "2.5GB/s".to_string()
        );
        assert_eq!(
            dec_bytes_per_second_string((10.34 * TERA_LIMIT as f64) as u64),
            "10.3TB/s".to_string()
        );
        assert_eq!(
            dec_bytes_per_second_string((10.36 * TERA_LIMIT as f64) as u64),
            "10.4TB/s".to_string()
        );
    }
}<|MERGE_RESOLUTION|>--- conflicted
+++ resolved
@@ -269,7 +269,6 @@
 fn get_mem_binary_unit_and_denominator(
     bytes: u64, change_memory_prefix: String,
 ) -> (&'static str, f64) {
-<<<<<<< HEAD
     if change_memory_prefix != "auto" {
         return match change_memory_prefix.as_str() {
             "KiB" => ("KiB", KIBI_LIMIT_F64),
@@ -291,18 +290,6 @@
                 }
             }
         };
-=======
-    if memory_use_mega_prefix {
-        if bytes < KIBI_LIMIT {
-            // Stick with bytes if under a kibibyte.
-            ("B", 1.0)
-        } else if bytes < MEBI_LIMIT {
-            ("KiB", KIBI_LIMIT_F64)
-        } else {
-            // Otherwise just use mebibytes, which is probably safe for most use cases.
-            ("MiB", MEBI_LIMIT_F64)
-        }
->>>>>>> 1c2a7d0e
     } else if bytes < KIBI_LIMIT {
         // Stick with bytes if under a kibibyte.
         ("B", 1.0)
@@ -313,10 +300,6 @@
     } else if bytes < TEBI_LIMIT {
         ("GiB", GIBI_LIMIT_F64)
     } else {
-<<<<<<< HEAD
-=======
-        // Otherwise just use tebibytes, which is probably safe for most use cases.
->>>>>>> 1c2a7d0e
         ("TiB", TEBI_LIMIT_F64)
     }
 }
@@ -328,11 +311,7 @@
     if harvest.total_bytes > 0 {
         Some((format!("{:3.0}%", harvest.use_percent.unwrap_or(0.0)), {
             let (unit, denominator) =
-<<<<<<< HEAD
                 get_mem_binary_unit_and_denominator(harvest.total_bytes, change_memory_prefix);
-=======
-                get_mem_binary_unit_and_denominator(harvest.total_bytes, memory_use_mega_prefix);
->>>>>>> 1c2a7d0e
 
             format!(
                 "   {:.1}{}/{:.1}{}",
@@ -744,4 +723,25 @@
             "10.4TB/s".to_string()
         );
     }
+}
+s_per_second_string(GIGA_LIMIT),
+            "1.0GB/s".to_string()
+        );
+        assert_eq!(
+            dec_bytes_per_second_string(2 * GIGA_LIMIT),
+            "2.0GB/s".to_string()
+        );
+        assert_eq!(
+            dec_bytes_per_second_string((2.5 * GIGA_LIMIT as f64) as u64),
+            "2.5GB/s".to_string()
+        );
+        assert_eq!(
+            dec_bytes_per_second_string((10.34 * TERA_LIMIT as f64) as u64),
+            "10.3TB/s".to_string()
+        );
+        assert_eq!(
+            dec_bytes_per_second_string((10.36 * TERA_LIMIT as f64) as u64),
+            "10.4TB/s".to_string()
+        );
+    }
 }