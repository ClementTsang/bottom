--- conflicted
+++ resolved
@@ -63,7 +63,6 @@
 
 const PROCESS_HELP_TEXT: [&str; 20] = [
     "3 - Process widget",
-<<<<<<< HEAD
     "dd, F9, Delete          Kill the selected process",
     "c                       Sort by CPU usage, press again to reverse",
     "m                       Sort by memory usage, press again to reverse",
@@ -83,27 +82,6 @@
     "C                       Sort by GPU usage, press again to reverse",
     "M                       Sort by GPU memory usage, press again to reverse",
     "z                       Toggle the display of kernel threads",
-=======
-    "dd, F9, Delete       Kill the selected process",
-    "c                    Sort by CPU usage, press again to reverse",
-    "m                    Sort by memory usage, press again to reverse",
-    "p                    Sort by PID name, press again to reverse",
-    "n                    Sort by process name, press again to reverse",
-    "Tab                  Group/un-group processes with the same name",
-    "Ctrl-f, /            Open process search widget",
-    "P                    Toggle between showing the full command or just the process name",
-    "s, F6                Open process sort widget",
-    "I                    Invert current sort",
-    "%                    Toggle between values and percentages for memory usage",
-    "t, F5                Toggle tree mode",
-    "Right                Collapse a branch while in tree mode",
-    "Left                 Expand a branch while in tree mode",
-    "+, -, click          Toggle whether a branch is expanded or collapsed in tree mode",
-    "click on header      Sorts the entries by that column, click again to invert the sort",
-    "C                    Sort by GPU usage, press again to reverse",
-    "M                    Sort by GPU memory usage, press again to reverse",
-    "z                    Toggle the display of kernel threads",
->>>>>>> c97cb063
 ];
 
 const SEARCH_HELP_TEXT: [&str; 51] = [
