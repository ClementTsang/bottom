use crate::{
    app::{
        BasicCpu, BasicMem, BasicNet, BatteryTable, Carousel, DiskTable, Empty, MemGraph, NetGraph,
        OldNetGraph, ProcessManager, SelectableType, TempTable,
    },
    error::{BottomError, Result},
    options::{
        layout_options::{LayoutRule, Row, RowChildren},
        ProcessDefaults,
    },
};
use fxhash::FxHashMap;
use indextree::{Arena, NodeId};
use std::cmp::min;
use tui::layout::Rect;
use typed_builder::*;

use crate::app::widgets::Widget;

use super::{
    event::SelectionAction, AppConfigFields, CpuGraph, TimeGraph, TmpBottomWidget, UsedWidgets,
};

/// Represents a more usable representation of the layout, derived from the
/// config.
#[derive(Clone, Debug)]
pub struct BottomLayout {
    pub rows: Vec<OldBottomRow>,
    pub total_row_height_ratio: u32,
}

/// Represents a single row in the layout.
#[derive(Clone, Debug, TypedBuilder)]
pub struct OldBottomRow {
    pub children: Vec<OldBottomCol>,

    #[builder(default = 1)]
    pub total_col_ratio: u32,

    #[builder(default = 1)]
    pub row_height_ratio: u32,

    #[builder(default = false)]
    pub canvas_handle_height: bool,

    #[builder(default = false)]
    pub flex_grow: bool,
}

/// Represents a single column in the layout.  We assume that even if the column
/// contains only ONE element, it is still a column (rather than either a col or
/// a widget, as per the config, for simplicity's sake).
#[derive(Clone, Debug, TypedBuilder)]
pub struct OldBottomCol {
    pub children: Vec<BottomColRow>,

    #[builder(default = 1)]
    pub total_col_row_ratio: u32,

    #[builder(default = 1)]
    pub col_width_ratio: u32,

    #[builder(default = false)]
    pub canvas_handle_width: bool,

    #[builder(default = false)]
    pub flex_grow: bool,
}

#[derive(Clone, Default, Debug, TypedBuilder)]
pub struct BottomColRow {
    pub children: Vec<BottomWidget>,

    #[builder(default = 1)]
    pub total_widget_ratio: u32,

    #[builder(default = 1)]
    pub col_row_height_ratio: u32,

    #[builder(default = false)]
    pub canvas_handle_height: bool,

    #[builder(default = false)]
    pub flex_grow: bool,
}

#[derive(Debug, Clone, Eq, PartialEq)]
pub enum WidgetDirection {
    Left,
    Right,
    Up,
    Down,
}

impl WidgetDirection {
    pub fn is_opposite(&self, other_direction: &WidgetDirection) -> bool {
        match &self {
            WidgetDirection::Left => *other_direction == WidgetDirection::Right,
            WidgetDirection::Right => *other_direction == WidgetDirection::Left,
            WidgetDirection::Up => *other_direction == WidgetDirection::Down,
            WidgetDirection::Down => *other_direction == WidgetDirection::Up,
        }
    }
}

/// Represents a single widget.
#[derive(Debug, Default, Clone, TypedBuilder)]
pub struct BottomWidget {
    pub widget_type: BottomWidgetType,
    pub widget_id: u64,

    #[builder(default = 1)]
    pub width_ratio: u32,

    #[builder(default = None)]
    pub left_neighbour: Option<u64>,

    #[builder(default = None)]
    pub right_neighbour: Option<u64>,

    #[builder(default = None)]
    pub up_neighbour: Option<u64>,

    #[builder(default = None)]
    pub down_neighbour: Option<u64>,

    /// If set to true, the canvas will override any ratios.
    #[builder(default = false)]
    pub canvas_handle_width: bool,

    /// Whether we want this widget to take up all available room (and ignore any ratios).
    #[builder(default = false)]
    pub flex_grow: bool,

    /// The value is the direction to bounce, as well as the parent offset.
    #[builder(default = None)]
    pub parent_reflector: Option<(WidgetDirection, u64)>,

    /// Top left corner when drawn, for mouse click detection.  (x, y)
    #[builder(default = None)]
    pub top_left_corner: Option<(u16, u16)>,

    /// Bottom right corner when drawn, for mouse click detection.  (x, y)
    #[builder(default = None)]
    pub bottom_right_corner: Option<(u16, u16)>,
}

#[derive(Debug, Clone, Eq, PartialEq, Hash)]
pub enum BottomWidgetType {
    Empty,
    Cpu,
    CpuLegend,
    Mem,
    Net,
    Proc,
    ProcSearch,
    ProcSort,
    Temp,
    Disk,
    BasicCpu,
    BasicMem,
    BasicNet,
    BasicTables,
    Battery,
    Carousel,
}

impl Default for BottomWidgetType {
    fn default() -> Self {
        BottomWidgetType::Empty
    }
}

impl std::str::FromStr for BottomWidgetType {
    type Err = BottomError;

    fn from_str(s: &str) -> Result<Self> {
        let lower_case = s.to_lowercase();
        match lower_case.as_str() {
            "cpu" => Ok(BottomWidgetType::Cpu),
            "mem" | "memory" => Ok(BottomWidgetType::Mem),
            "net" | "network" => Ok(BottomWidgetType::Net),
            "proc" | "process" | "processes" => Ok(BottomWidgetType::Proc),
            "temp" | "temperature" => Ok(BottomWidgetType::Temp),
            "disk" => Ok(BottomWidgetType::Disk),
            "empty" => Ok(BottomWidgetType::Empty),
<<<<<<< HEAD
            "battery" | "batt" => Ok(BottomWidgetType::Battery),
            "bcpu" => Ok(BottomWidgetType::BasicCpu),
            "bmem" => Ok(BottomWidgetType::BasicMem),
            "bnet" => Ok(BottomWidgetType::BasicNet),
            _ => Err(BottomError::ConfigError(format!(
                "\"{}\" is an invalid widget name.

=======
            "battery" | "batt" if cfg!(feature = "battery") => Ok(BottomWidgetType::Battery),
            _ => {
                if cfg!(feature = "battery") {
                    Err(BottomError::ConfigError(format!(
                        "\"{}\" is an invalid widget name.
        
>>>>>>> 96ca024a
Supported widget names:
+--------------------------+
|            cpu           |
+--------------------------+
|        mem, memory       |
+--------------------------+
|       net, network       |
+--------------------------+
| proc, process, processes |
+--------------------------+
|     temp, temperature    |
+--------------------------+
|           disk           |
+--------------------------+
|       batt, battery      |
+--------------------------+
                ",
                        s
                    )))
                } else {
                    Err(BottomError::ConfigError(format!(
                        "\"{}\" is an invalid widget name.

Supported widget names:
+--------------------------+
|            cpu           |
+--------------------------+
|        mem, memory       |
+--------------------------+
|       net, network       |
+--------------------------+
| proc, process, processes |
+--------------------------+
|     temp, temperature    |
+--------------------------+
|           disk           |
+--------------------------+
                ",
                        s
                    )))
                }
            }
        }
    }
}

// --- New stuff ---

/// Represents a row in the layout tree.
#[derive(Debug, PartialEq, Eq, Clone)]
pub struct RowLayout {
    last_selected: Option<NodeId>,
    pub parent_rule: LayoutRule,
    pub bound: Rect,
}

impl RowLayout {
    fn new(parent_rule: LayoutRule) -> Self {
        Self {
            last_selected: None,
            parent_rule,
            bound: Rect::default(),
        }
    }
}

/// Represents a column in the layout tree.
#[derive(Debug, PartialEq, Eq, Clone)]
pub struct ColLayout {
    last_selected: Option<NodeId>,
    pub parent_rule: LayoutRule,
    pub bound: Rect,
}

impl ColLayout {
    fn new(parent_rule: LayoutRule) -> Self {
        Self {
            last_selected: None,
            parent_rule,
            bound: Rect::default(),
        }
    }
}

/// Represents a widget in the layout tree.
#[derive(Debug, PartialEq, Eq, Clone, Default)]
pub struct WidgetLayout {
    pub bound: Rect,
}

/// A [`LayoutNode`] represents a single node in the overall widget hierarchy. Each node is one of:
/// - [`LayoutNode::Row`] (a non-leaf that distributes its children horizontally)
/// - [`LayoutNode::Col`] (a non-leaf node that distributes its children vertically)
/// - [`LayoutNode::Widget`] (a leaf node that contains the ID of the widget it is associated with)
#[derive(Debug, PartialEq, Eq, Clone)]
pub enum LayoutNode {
    /// A non-leaf that distributes its children horizontally
    Row(RowLayout),
    /// A non-leaf node that distributes its children vertically
    Col(ColLayout),
    /// A leaf node that contains the ID of the widget it is associated with
    Widget(WidgetLayout),
}

impl LayoutNode {
    fn set_bound(&mut self, bound: Rect) {
        match self {
            LayoutNode::Row(row) => {
                row.bound = bound;
            }
            LayoutNode::Col(col) => {
                col.bound = bound;
            }
            LayoutNode::Widget(widget) => {
                widget.bound = bound;
            }
        }
    }
}

/// Relative movement direction from the currently selected widget.
pub enum MovementDirection {
    Left,
    Right,
    Up,
    Down,
}

/// A wrapper struct to simplify the output of [`create_layout_tree`].
pub struct LayoutCreationOutput {
    pub layout_tree: Arena<LayoutNode>,
    pub root: NodeId,
    pub widget_lookup_map: FxHashMap<NodeId, TmpBottomWidget>,
    pub selected: NodeId,
    pub used_widgets: UsedWidgets,
}

/// Creates a new [`Arena<LayoutNode>`] from the given config and returns it, along with the [`NodeId`] representing
/// the root of the newly created [`Arena`], a mapping from [`NodeId`]s to [`BottomWidget`]s, and optionally, a default
/// selected [`NodeId`].
// FIXME: This is currently jury-rigged "glue" just to work with the existing config system! We are NOT keeping it like this, it's too awful to keep like this!
pub fn create_layout_tree(
    rows: &[Row], process_defaults: ProcessDefaults, app_config_fields: &AppConfigFields,
) -> Result<LayoutCreationOutput> {
    fn add_widget_to_map(
        widget_lookup_map: &mut FxHashMap<NodeId, TmpBottomWidget>, widget_type: BottomWidgetType,
        widget_id: NodeId, process_defaults: &ProcessDefaults, app_config_fields: &AppConfigFields,
        width: LayoutRule, height: LayoutRule,
    ) -> Result<()> {
        match widget_type {
            BottomWidgetType::Cpu => {
                widget_lookup_map.insert(
                    widget_id,
                    CpuGraph::from_config(app_config_fields)
                        .width(width)
                        .height(height)
                        .into(),
                );
            }
            BottomWidgetType::Mem => {
                let graph = TimeGraph::from_config(app_config_fields);
                widget_lookup_map.insert(
                    widget_id,
                    MemGraph::new(graph).width(width).height(height).into(),
                );
            }
            BottomWidgetType::Net => {
                if app_config_fields.use_old_network_legend {
                    widget_lookup_map.insert(
                        widget_id,
                        OldNetGraph::from_config(app_config_fields)
                            .width(width)
                            .height(height)
                            .into(),
                    );
                } else {
                    widget_lookup_map.insert(
                        widget_id,
                        NetGraph::from_config(app_config_fields)
                            .width(width)
                            .height(height)
                            .into(),
                    );
                }
            }
            BottomWidgetType::Proc => {
                widget_lookup_map.insert(
                    widget_id,
                    ProcessManager::new(process_defaults)
                        .width(width)
                        .height(height)
                        .basic_mode(app_config_fields.use_basic_mode)
                        .show_scroll_index(app_config_fields.show_table_scroll_position)
                        .into(),
                );
            }
            BottomWidgetType::Temp => {
                widget_lookup_map.insert(
                    widget_id,
                    TempTable::default()
                        .set_temp_type(app_config_fields.temperature_type.clone())
                        .width(width)
                        .height(height)
                        .basic_mode(app_config_fields.use_basic_mode)
                        .show_scroll_index(app_config_fields.show_table_scroll_position)
                        .into(),
                );
            }
            BottomWidgetType::Disk => {
                widget_lookup_map.insert(
                    widget_id,
                    DiskTable::default()
                        .width(width)
                        .height(height)
                        .basic_mode(app_config_fields.use_basic_mode)
                        .show_scroll_index(app_config_fields.show_table_scroll_position)
                        .into(),
                );
            }
            BottomWidgetType::Battery => {
                widget_lookup_map.insert(
                    widget_id,
                    BatteryTable::default()
                        .width(width)
                        .height(height)
                        .basic_mode(app_config_fields.use_basic_mode)
                        .into(),
                );
            }
            BottomWidgetType::BasicCpu => {
                widget_lookup_map.insert(
                    widget_id,
                    BasicCpu::from_config(app_config_fields).width(width).into(),
                );
            }
            BottomWidgetType::BasicMem => {
                widget_lookup_map.insert(widget_id, BasicMem::default().width(width).into());
            }
            BottomWidgetType::BasicNet => {
                widget_lookup_map.insert(
                    widget_id,
                    BasicNet::from_config(app_config_fields).width(width).into(),
                );
            }
            BottomWidgetType::Empty => {
                widget_lookup_map.insert(
                    widget_id,
                    Empty::default().width(width).height(height).into(),
                );
            }
            _ => {}
        }

        Ok(())
    }

    let mut arena = Arena::new();
    let root_id = arena.new_node(LayoutNode::Col(ColLayout::new(LayoutRule::Expand {
        ratio: 1,
    })));
    let mut widget_lookup_map = FxHashMap::default();
    let mut first_selected = None;
    let mut first_widget_seen = None; // Backup selected widget
    let mut used_widgets = UsedWidgets::default();

    for row in rows {
        let row_id = arena.new_node(LayoutNode::Row(RowLayout::new(
            row.ratio
                .map(|ratio| LayoutRule::Expand { ratio })
                .unwrap_or(LayoutRule::Child),
        )));
        root_id.append(row_id, &mut arena);

        if let Some(children) = &row.child {
            for child in children {
                match child {
                    RowChildren::Widget(widget) => {
                        let widget_id = arena.new_node(LayoutNode::Widget(WidgetLayout::default()));
                        row_id.append(widget_id, &mut arena);

                        if let Some(true) = widget.default {
                            first_selected = Some(widget_id);
                        }

                        if first_widget_seen.is_none() {
                            first_widget_seen = Some(widget_id);
                        }

                        let widget_type = widget.widget_type.parse::<BottomWidgetType>()?;
                        used_widgets.add(&widget_type);

                        add_widget_to_map(
                            &mut widget_lookup_map,
                            widget_type,
                            widget_id,
                            &process_defaults,
                            app_config_fields,
                            widget.rule.unwrap_or_default(),
                            LayoutRule::default(),
                        )?;
                    }
                    RowChildren::Carousel {
                        carousel_children,
                        default,
                    } => {
                        if !carousel_children.is_empty() {
                            let mut child_ids = Vec::with_capacity(carousel_children.len());
                            let carousel_widget_id =
                                arena.new_node(LayoutNode::Widget(WidgetLayout::default()));
                            row_id.append(carousel_widget_id, &mut arena);

                            if let Some(true) = default {
                                first_selected = Some(carousel_widget_id);
                            }

                            if first_widget_seen.is_none() {
                                first_widget_seen = Some(carousel_widget_id);
                            }

                            // Handle the rest of the children.
                            for child in carousel_children {
                                let widget_id =
                                    arena.new_node(LayoutNode::Widget(WidgetLayout::default()));
                                carousel_widget_id.append(widget_id, &mut arena);

                                let widget_type = child.parse::<BottomWidgetType>()?;
                                used_widgets.add(&widget_type);

                                add_widget_to_map(
                                    &mut widget_lookup_map,
                                    widget_type,
                                    widget_id,
                                    &process_defaults,
                                    app_config_fields,
                                    LayoutRule::default(),
                                    LayoutRule::default(),
                                )?;

                                child_ids.push(widget_id);
                            }

                            widget_lookup_map.insert(
                                carousel_widget_id,
                                Carousel::new(
                                    child_ids
                                        .into_iter()
                                        .filter_map(|child_id| {
                                            widget_lookup_map
                                                .get(&child_id)
                                                .map(|w| (child_id, w.get_pretty_name().into()))
                                        })
                                        .collect(),
                                )
                                .into(),
                            );
                        }
                    }
                    RowChildren::Col {
                        ratio,
                        child: col_child,
                    } => {
                        let col_id = arena.new_node(LayoutNode::Col(ColLayout::new(
                            ratio
                                .map(|ratio| LayoutRule::Expand { ratio })
                                .unwrap_or(LayoutRule::Child),
                        )));
                        row_id.append(col_id, &mut arena);

                        for widget in col_child {
                            let widget_id =
                                arena.new_node(LayoutNode::Widget(WidgetLayout::default()));
                            col_id.append(widget_id, &mut arena);

                            if let Some(true) = widget.default {
                                first_selected = Some(widget_id);
                            }

                            if first_widget_seen.is_none() {
                                first_widget_seen = Some(widget_id);
                            }

                            let widget_type = widget.widget_type.parse::<BottomWidgetType>()?;
                            used_widgets.add(&widget_type);

                            add_widget_to_map(
                                &mut widget_lookup_map,
                                widget_type,
                                widget_id,
                                &process_defaults,
                                app_config_fields,
                                LayoutRule::default(),
                                widget.rule.unwrap_or_default(),
                            )?;
                        }
                    }
                }
            }
        }
    }

    let selected: NodeId;
    if let Some(first_selected) = first_selected {
        selected = first_selected;
    } else if let Some(first_widget_seen) = first_widget_seen {
        selected = first_widget_seen;
    } else {
        return Err(BottomError::ConfigError(
            "A layout cannot contain zero widgets!".to_string(),
        ));
    }

    correct_layout_last_selections(&mut arena, selected);

    Ok(LayoutCreationOutput {
        layout_tree: arena,
        root: root_id,
        widget_lookup_map,
        selected,
        used_widgets,
    })
}

/// We may have situations where we also have to make sure the correct layout indices are selected.
/// For example, when we select a widget by clicking, we want to update the layout so that it's as if a user
/// manually moved to it via keybinds.
///
/// We can do this by just going through the ancestors, starting from the widget itself.
pub fn correct_layout_last_selections(arena: &mut Arena<LayoutNode>, selected: NodeId) {
    let mut selected_ancestors = selected.ancestors(&arena).collect::<Vec<_>>();
    let prev_node = selected_ancestors.pop();
    if let Some(mut prev_node) = prev_node {
        for node in selected_ancestors {
            if let Some(layout_node) = arena.get_mut(node).map(|n| n.get_mut()) {
                match layout_node {
                    LayoutNode::Row(RowLayout { last_selected, .. })
                    | LayoutNode::Col(ColLayout { last_selected, .. }) => {
                        *last_selected = Some(prev_node);
                    }
                    LayoutNode::Widget(_) => {}
                }
            }
            prev_node = node;
        }
    }
}

pub enum MoveWidgetResult {
    ForceRedraw(NodeId),
    NodeId(NodeId),
}

/// A more restricted movement, only within a single widget.
pub fn move_expanded_widget_selection(
    widget_lookup_map: &mut FxHashMap<NodeId, TmpBottomWidget>, current_widget_id: NodeId,
    direction: MovementDirection,
) -> MoveWidgetResult {
    if let Some(current_widget) = widget_lookup_map.get_mut(&current_widget_id) {
        match match direction {
            MovementDirection::Left => current_widget.handle_widget_selection_left(),
            MovementDirection::Right => current_widget.handle_widget_selection_right(),
            MovementDirection::Up => current_widget.handle_widget_selection_up(),
            MovementDirection::Down => current_widget.handle_widget_selection_down(),
        } {
            SelectionAction::Handled => MoveWidgetResult::ForceRedraw(current_widget_id),
            SelectionAction::NotHandled => MoveWidgetResult::NodeId(current_widget_id),
        }
    } else {
        MoveWidgetResult::NodeId(current_widget_id)
    }
}

/// Attempts to find and return the selected [`BottomWidgetId`] after moving in a direction.
///
/// Note this function assumes a properly built tree - if not, bad things may happen! We generally assume that:
/// - Only [`LayoutNode::Widget`]s are leaves.
/// - Only [`LayoutNode::Row`]s or [`LayoutNode::Col`]s are non-leaves.
pub fn move_widget_selection(
    layout_tree: &mut Arena<LayoutNode>,
    widget_lookup_map: &mut FxHashMap<NodeId, TmpBottomWidget>, current_widget_id: NodeId,
    direction: MovementDirection,
) -> MoveWidgetResult {
    // We first give our currently-selected widget a chance to react to the movement - it may handle it internally!
    let handled = {
        if let Some(current_widget) = widget_lookup_map.get_mut(&current_widget_id) {
            match direction {
                MovementDirection::Left => current_widget.handle_widget_selection_left(),
                MovementDirection::Right => current_widget.handle_widget_selection_right(),
                MovementDirection::Up => current_widget.handle_widget_selection_up(),
                MovementDirection::Down => current_widget.handle_widget_selection_down(),
            }
        } else {
            // Short circuit.
            return MoveWidgetResult::NodeId(current_widget_id);
        }
    };

    match handled {
        SelectionAction::Handled => {
            // If it was handled by the widget, then we don't have to do anything - return the current one.
            MoveWidgetResult::ForceRedraw(current_widget_id)
        }
        SelectionAction::NotHandled => {
            /// Keeps traversing up the `layout_tree` until it hits a parent where `current_id` is a child and parent
            /// is a [`LayoutNode::Row`], returning its parent's [`NodeId`] and the child's [`NodeId`] (in that order).
            /// If this crawl fails (i.e. hits a root, it is an invalid tree for some reason), it returns [`None`].
            fn find_parent_row(
                layout_tree: &Arena<LayoutNode>, current_id: NodeId,
            ) -> Option<(NodeId, NodeId)> {
                layout_tree
                    .get(current_id)
                    .and_then(|current_node| current_node.parent())
                    .and_then(|parent_id| {
                        layout_tree
                            .get(parent_id)
                            .map(|parent_node| (parent_id, parent_node))
                    })
                    .and_then(|(parent_id, parent_node)| match parent_node.get() {
                        LayoutNode::Row(_) => Some((parent_id, current_id)),
                        LayoutNode::Col(_) => find_parent_row(layout_tree, parent_id),
                        LayoutNode::Widget(_) => None,
                    })
            }

            /// Keeps traversing up the `layout_tree` until it hits a parent where `current_id` is a child and parent
            /// is a [`LayoutNode::Col`], returning its parent's [`NodeId`] and the child's [`NodeId`] (in that order).
            /// If this crawl fails (i.e. hits a root, it is an invalid tree for some reason), it returns [`None`].
            fn find_parent_col(
                layout_tree: &Arena<LayoutNode>, current_id: NodeId,
            ) -> Option<(NodeId, NodeId)> {
                layout_tree
                    .get(current_id)
                    .and_then(|current_node| current_node.parent())
                    .and_then(|parent_id| {
                        layout_tree
                            .get(parent_id)
                            .map(|parent_node| (parent_id, parent_node))
                    })
                    .and_then(|(parent_id, parent_node)| match parent_node.get() {
                        LayoutNode::Row(_) => find_parent_col(layout_tree, parent_id),
                        LayoutNode::Col(_) => Some((parent_id, current_id)),
                        LayoutNode::Widget(_) => None,
                    })
            }

            /// Descends to a leaf node.
            fn descend_to_leaf(layout_tree: &Arena<LayoutNode>, current_id: NodeId) -> NodeId {
                if let Some(current_node) = layout_tree.get(current_id) {
                    match current_node.get() {
                        LayoutNode::Row(RowLayout {
                            last_selected,
                            parent_rule: _,
                            bound: _,
                        })
                        | LayoutNode::Col(ColLayout {
                            last_selected,
                            parent_rule: _,
                            bound: _,
                        }) => {
                            if let Some(next_child) = *last_selected {
                                descend_to_leaf(layout_tree, next_child)
                            } else {
                                descend_to_leaf(
                                    layout_tree,
                                    current_node.first_child().unwrap_or(current_id),
                                )
                            }
                        }
                        LayoutNode::Widget(_) => {
                            // Halt!
                            current_id
                        }
                    }
                } else {
                    current_id
                }
            }

            // If it was NOT handled by the current widget, then move in the correct direction; we can rely
            // on the tree layout to help us decide where to go.
            // Movement logic is inspired by i3. When we enter a new column/row, we go to the *last* selected
            // element; if we can't, go to the nearest one.
            let proposed_id = match direction {
                MovementDirection::Left => {
                    // When we move "left":
                    // 1. Look for the parent of the current widget.
                    // 2. Depending on whether it is a Row or Col:
                    //  a) If we are in a Row, try to move to the child (it can be a Row, Col, or Widget) before it,
                    //     and update the last-selected index. If we can't (i.e. we are the first element), then
                    //     instead move to the parent, and try again to select the element before it. If there is
                    //     no parent (i.e. we hit the root), then just return the original index.
                    //  b) If we are in a Col, then just try to move to the parent. If there is no
                    //     parent (i.e. we hit the root), then just return the original index.
                    //  c) A Widget should be impossible to select.
                    // 3. Assuming we have now selected a new child, then depending on what the child is:
                    //  a) If we are in a Row or Col, then take the last selected index, and repeat step 3 until you hit
                    //     a Widget.
                    //  b) If we are in a Widget, return the corresponding NodeId.

                    fn find_left(
                        layout_tree: &mut Arena<LayoutNode>, current_id: NodeId,
                    ) -> NodeId {
                        if let Some((parent_id, child_id)) =
                            find_parent_row(layout_tree, current_id)
                        {
                            if let Some(prev_sibling) =
                                child_id.preceding_siblings(layout_tree).nth(1)
                            {
                                if let Some(parent) = layout_tree.get_mut(parent_id) {
                                    if let LayoutNode::Row(row) = parent.get_mut() {
                                        row.last_selected = Some(prev_sibling);
                                    }
                                }

                                descend_to_leaf(layout_tree, prev_sibling)
                            } else if parent_id != current_id {
                                // Darn, we can't go further back! Recurse on this ID.
                                find_left(layout_tree, parent_id)
                            } else {
                                current_id
                            }
                        } else {
                            // Failed, just return the current ID.
                            current_id
                        }
                    }
                    find_left(layout_tree, current_widget_id)
                }
                MovementDirection::Right => {
                    // When we move "right", repeat the steps for "left", but instead try to move to the child *after*
                    // it in all cases.

                    fn find_right(
                        layout_tree: &mut Arena<LayoutNode>, current_id: NodeId,
                    ) -> NodeId {
                        if let Some((parent_id, child_id)) =
                            find_parent_row(layout_tree, current_id)
                        {
                            if let Some(following_sibling) =
                                child_id.following_siblings(layout_tree).nth(1)
                            {
                                if let Some(parent) = layout_tree.get_mut(parent_id) {
                                    if let LayoutNode::Row(row) = parent.get_mut() {
                                        row.last_selected = Some(following_sibling);
                                    }
                                }

                                descend_to_leaf(layout_tree, following_sibling)
                            } else if parent_id != current_id {
                                // Darn, we can't go further back! Recurse on this ID.
                                find_right(layout_tree, parent_id)
                            } else {
                                current_id
                            }
                        } else {
                            // Failed, just return the current ID.
                            current_id
                        }
                    }
                    find_right(layout_tree, current_widget_id)
                }
                MovementDirection::Up => {
                    // When we move "up", copy the steps for "left", but switch "Row" and "Col".  We instead want to move
                    // vertically, so we want to now avoid Rows and look for Cols!

                    fn find_above(
                        layout_tree: &mut Arena<LayoutNode>, current_id: NodeId,
                    ) -> NodeId {
                        if let Some((parent_id, child_id)) =
                            find_parent_col(layout_tree, current_id)
                        {
                            if let Some(prev_sibling) =
                                child_id.preceding_siblings(layout_tree).nth(1)
                            {
                                if let Some(parent) = layout_tree.get_mut(parent_id) {
                                    if let LayoutNode::Col(row) = parent.get_mut() {
                                        row.last_selected = Some(prev_sibling);
                                    }
                                }

                                descend_to_leaf(layout_tree, prev_sibling)
                            } else if parent_id != current_id {
                                // Darn, we can't go further back! Recurse on this ID.
                                find_above(layout_tree, parent_id)
                            } else {
                                current_id
                            }
                        } else {
                            // Failed, just return the current ID.
                            current_id
                        }
                    }
                    find_above(layout_tree, current_widget_id)
                }
                MovementDirection::Down => {
                    // See "up"'s steps, but now we're going for the child *after* the currently selected one in all
                    // cases.

                    fn find_below(
                        layout_tree: &mut Arena<LayoutNode>, current_id: NodeId,
                    ) -> NodeId {
                        if let Some((parent_id, child_id)) =
                            find_parent_col(layout_tree, current_id)
                        {
                            if let Some(following_sibling) =
                                child_id.following_siblings(layout_tree).nth(1)
                            {
                                if let Some(parent) = layout_tree.get_mut(parent_id) {
                                    if let LayoutNode::Col(row) = parent.get_mut() {
                                        row.last_selected = Some(following_sibling);
                                    }
                                }

                                descend_to_leaf(layout_tree, following_sibling)
                            } else if parent_id != current_id {
                                // Darn, we can't go further back! Recurse on this ID.
                                find_below(layout_tree, parent_id)
                            } else {
                                current_id
                            }
                        } else {
                            // Failed, just return the current ID.
                            current_id
                        }
                    }
                    find_below(layout_tree, current_widget_id)
                }
            };

            if let Some(LayoutNode::Widget(_)) = layout_tree.get(proposed_id).map(|n| n.get()) {
                if let Some(proposed_widget) = widget_lookup_map.get_mut(&proposed_id) {
                    match proposed_widget.selectable_type() {
                        SelectableType::Unselectable => {
                            // Try to move again recursively.
                            move_widget_selection(
                                layout_tree,
                                widget_lookup_map,
                                proposed_id,
                                direction,
                            )
                        }
                        SelectableType::Selectable => MoveWidgetResult::NodeId(proposed_id),
                    }
                } else {
                    MoveWidgetResult::NodeId(current_widget_id)
                }
            } else {
                MoveWidgetResult::NodeId(current_widget_id)
            }
        }
    }
}

/// Generates the bounds for each node in the `arena, taking into account per-leaf desires,
/// and finally storing the calculated bounds in the given `arena`.
///
/// Stored bounds are given in *relative* coordinates - they are relative to their parents.
/// That is, you may have a child widget "start" at (0, 0), but its parent is actually at x = 5,s
/// so the absolute coordinate of the child widget is actually (5, 0).
///
/// The algorithm is mostly based on the algorithm used by Flutter, adapted to work for
/// our use case. For more information, check out both:
///
/// - [How the constraint system works in Flutter](https://flutter.dev/docs/development/ui/layout/constraints)
/// - [How Flutter does sublinear layout](https://flutter.dev/docs/resources/inside-flutter#sublinear-layout)
pub fn generate_layout(
    root: NodeId, arena: &mut Arena<LayoutNode>, area: Rect,
    lookup_map: &FxHashMap<NodeId, TmpBottomWidget>,
) {
    // TODO: [Layout] Add some caching/dirty mechanisms to reduce calls.

    /// A [`Size`] is a set of widths and heights that a node in our layout wants to be.
    #[derive(Default, Clone, Copy, Debug)]
    struct Size {
        width: u16,
        height: u16,
    }

    /// A [`LayoutConstraint`] is just a set of maximal widths/heights.
    #[derive(Clone, Copy, Debug)]
    struct LayoutConstraints {
        max_width: u16,
        max_height: u16,
    }

    impl LayoutConstraints {
        fn new(max_width: u16, max_height: u16) -> Self {
            Self {
                max_width,
                max_height,
            }
        }

        /// Shrinks the width of itself given another width.
        fn shrink_width(&mut self, width: u16) {
            self.max_width = self.max_width.saturating_sub(width);
        }

        /// Shrinks the height of itself given another height.
        fn shrink_height(&mut self, height: u16) {
            self.max_height = self.max_height.saturating_sub(height);
        }

        /// Returns a new [`LayoutConstraints`] with a new width given a ratio.
        fn ratio_width(&self, numerator: u32, denominator: u32) -> Self {
            Self {
                max_width: (self.max_width as u32 * numerator / denominator) as u16,
                max_height: self.max_height,
            }
        }

        /// Returns a new [`LayoutConstraints`] with a new height given a ratio.
        fn ratio_height(&self, numerator: u32, denominator: u32) -> Self {
            Self {
                max_width: self.max_width,
                max_height: (self.max_height as u32 * numerator / denominator) as u16,
            }
        }
    }

    /// The internal recursive call to build a layout. Builds off of `arena` and stores bounds inside it.
    fn layout(
        node: NodeId, arena: &mut Arena<LayoutNode>,
        lookup_map: &FxHashMap<NodeId, TmpBottomWidget>, mut constraints: LayoutConstraints,
    ) -> Size {
        if let Some(layout_node) = arena.get(node).map(|n| n.get()) {
            match layout_node {
                LayoutNode::Row(row) => {
                    let children = node.children(arena).collect::<Vec<_>>();
                    let mut row_bounds = vec![Size::default(); children.len()];

                    if let LayoutRule::Length { length } = row.parent_rule {
                        constraints.max_height = length;
                    }

                    let (flexible_indices, inflexible_indices): (Vec<_>, Vec<_>) = children
                        .iter()
                        .enumerate()
                        .filter_map(|(itx, node)| {
                            if let Some(layout_node) = arena.get(*node).map(|n| n.get()) {
                                match layout_node {
                                    LayoutNode::Row(RowLayout { parent_rule, .. })
                                    | LayoutNode::Col(ColLayout { parent_rule, .. }) => {
                                        match parent_rule {
                                            LayoutRule::Expand { ratio } => {
                                                Some((itx, true, *ratio))
                                            }
                                            LayoutRule::Child => Some((itx, false, 0)),
                                            LayoutRule::Length { .. } => Some((itx, false, 0)),
                                        }
                                    }
                                    LayoutNode::Widget(_) => {
                                        if let Some(widget) = lookup_map.get(node) {
                                            match widget.width() {
                                                LayoutRule::Expand { ratio } => {
                                                    Some((itx, true, ratio))
                                                }
                                                LayoutRule::Child => Some((itx, false, 0)),
                                                LayoutRule::Length { .. } => Some((itx, false, 0)),
                                            }
                                        } else {
                                            None
                                        }
                                    }
                                }
                            } else {
                                None
                            }
                        })
                        .partition(|(_itx, is_flex, _ratio)| *is_flex);

                    // First handle non-flexible children.
                    for (index, _, _) in inflexible_indices {
                        // The unchecked get is safe, since the index is obtained by iterating through the children
                        // vector in the first place.
                        let child = unsafe { children.get_unchecked(index) };
                        let desired_size = layout(*child, arena, lookup_map, constraints);

                        constraints.shrink_width(desired_size.width);

                        // This won't panic, since the two vectors are the same length.
                        row_bounds[index] = desired_size;
                    }

                    // Handle flexible children now.
                    let denominator: u32 = flexible_indices.iter().map(|(_, _, ratio)| ratio).sum();
                    let original_constraints = constraints;
                    let mut split_constraints = flexible_indices
                        .iter()
                        .map(|(_, _, numerator)| {
                            let constraint =
                                original_constraints.ratio_width(*numerator, denominator);
                            constraints.shrink_width(constraint.max_width);

                            constraint
                        })
                        .collect::<Vec<_>>();
                    (0..constraints.max_width)
                        .zip(&mut split_constraints)
                        .for_each(|(_, split_constraint)| {
                            split_constraint.max_width += 1;
                        });

                    for ((index, _, _), constraint) in
                        flexible_indices.into_iter().zip(split_constraints)
                    {
                        // The unchecked get is safe, since the index is obtained by iterating through the children
                        // vector in the first place.
                        let child = unsafe { children.get_unchecked(index) };
                        let desired_size = layout(*child, arena, lookup_map, constraint);

                        // This won't panic, since the two vectors are the same length.
                        row_bounds[index] = desired_size;
                    }

                    // Now let's turn each Size into a relative Rect!
                    let mut current_x = 0;
                    row_bounds.iter().zip(children).for_each(|(size, child)| {
                        let bound = Rect::new(current_x, 0, size.width, size.height);
                        current_x += size.width;
                        if let Some(node) = arena.get_mut(child) {
                            node.get_mut().set_bound(bound);
                        }
                    });

                    Size {
                        height: row_bounds.iter().map(|size| size.height).max().unwrap_or(0),
                        width: row_bounds.into_iter().map(|size| size.width).sum(),
                    }
                }
                LayoutNode::Col(col) => {
                    let children = node.children(arena).collect::<Vec<_>>();
                    let mut col_bounds = vec![Size::default(); children.len()];

                    if let LayoutRule::Length { length } = col.parent_rule {
                        constraints.max_width = length;
                    }

                    let (flexible_indices, inflexible_indices): (Vec<_>, Vec<_>) = children
                        .iter()
                        .enumerate()
                        .filter_map(|(itx, node)| {
                            if let Some(layout_node) = arena.get(*node).map(|n| n.get()) {
                                match layout_node {
                                    LayoutNode::Row(RowLayout { parent_rule, .. })
                                    | LayoutNode::Col(ColLayout { parent_rule, .. }) => {
                                        match parent_rule {
                                            LayoutRule::Expand { ratio } => {
                                                Some((itx, true, *ratio))
                                            }
                                            LayoutRule::Child => Some((itx, false, 0)),
                                            LayoutRule::Length { .. } => Some((itx, false, 0)),
                                        }
                                    }
                                    LayoutNode::Widget(_) => {
                                        if let Some(widget) = lookup_map.get(node) {
                                            match widget.height() {
                                                LayoutRule::Expand { ratio } => {
                                                    Some((itx, true, ratio))
                                                }
                                                LayoutRule::Child => Some((itx, false, 0)),
                                                LayoutRule::Length { length: _ } => {
                                                    Some((itx, false, 0))
                                                }
                                            }
                                        } else {
                                            None
                                        }
                                    }
                                }
                            } else {
                                None
                            }
                        })
                        .partition(|(_itx, is_flex, _ratio)| *is_flex);

                    for (index, _, _) in inflexible_indices {
                        // The unchecked get is safe, since the index is obtained by iterating through the children
                        // vector in the first place.
                        let child = unsafe { children.get_unchecked(index) };
                        let desired_size = layout(*child, arena, lookup_map, constraints);

                        constraints.shrink_height(desired_size.height);

                        // This won't panic, since the two vectors are the same length.
                        col_bounds[index] = desired_size;
                    }

                    let denominator: u32 = flexible_indices.iter().map(|(_, _, ratio)| ratio).sum();
                    let original_constraints = constraints;
                    let mut split_constraints = flexible_indices
                        .iter()
                        .map(|(_, _, numerator)| {
                            let new_constraint =
                                original_constraints.ratio_height(*numerator, denominator);
                            constraints.shrink_height(new_constraint.max_height);

                            new_constraint
                        })
                        .collect::<Vec<_>>();
                    (0..constraints.max_height)
                        .zip(&mut split_constraints)
                        .for_each(|(_, split_constraint)| {
                            split_constraint.max_height += 1;
                        });

                    for ((index, _, _), constraint) in
                        flexible_indices.into_iter().zip(split_constraints)
                    {
                        // The unchecked get is safe, since the index is obtained by iterating through the children
                        // vector in the first place.
                        let child = unsafe { children.get_unchecked(index) };
                        let desired_size = layout(*child, arena, lookup_map, constraint);

                        // This won't panic, since the two vectors are the same length.
                        col_bounds[index] = desired_size;
                    }

                    // Now let's turn each Size into a relative Rect!
                    let mut current_y = 0;
                    col_bounds.iter().zip(children).for_each(|(size, child)| {
                        let bound = Rect::new(0, current_y, size.width, size.height);
                        current_y += size.height;
                        if let Some(node) = arena.get_mut(child) {
                            node.get_mut().set_bound(bound);
                        }
                    });

                    Size {
                        width: col_bounds.iter().map(|size| size.width).max().unwrap_or(0),
                        height: col_bounds.into_iter().map(|size| size.height).sum(),
                    }
                }
                LayoutNode::Widget(_) => {
                    if let Some(widget) = lookup_map.get(&node) {
                        let width = match widget.width() {
                            LayoutRule::Expand { ratio: _ } => constraints.max_width,
                            LayoutRule::Length { length } => min(length, constraints.max_width),
                            LayoutRule::Child => constraints.max_width,
                        };

                        let height = match widget.height() {
                            LayoutRule::Expand { ratio: _ } => constraints.max_height,
                            LayoutRule::Length { length } => min(length, constraints.max_height),
                            LayoutRule::Child => constraints.max_height,
                        };

                        Size { width, height }
                    } else {
                        Size::default()
                    }
                }
            }
        } else {
            Size::default()
        }
    }

    // And this is all you need to call, the layout function will do it all~
    layout(
        root,
        arena,
        lookup_map,
        LayoutConstraints::new(area.width, area.height),
    );
}<|MERGE_RESOLUTION|>--- conflicted
+++ resolved
@@ -184,22 +184,15 @@
             "temp" | "temperature" => Ok(BottomWidgetType::Temp),
             "disk" => Ok(BottomWidgetType::Disk),
             "empty" => Ok(BottomWidgetType::Empty),
-<<<<<<< HEAD
-            "battery" | "batt" => Ok(BottomWidgetType::Battery),
+            "battery" | "batt" if cfg!(feature = "battery") => Ok(BottomWidgetType::Battery),
             "bcpu" => Ok(BottomWidgetType::BasicCpu),
             "bmem" => Ok(BottomWidgetType::BasicMem),
             "bnet" => Ok(BottomWidgetType::BasicNet),
-            _ => Err(BottomError::ConfigError(format!(
-                "\"{}\" is an invalid widget name.
-
-=======
-            "battery" | "batt" if cfg!(feature = "battery") => Ok(BottomWidgetType::Battery),
             _ => {
                 if cfg!(feature = "battery") {
                     Err(BottomError::ConfigError(format!(
                         "\"{}\" is an invalid widget name.
         
->>>>>>> 96ca024a
 Supported widget names:
 +--------------------------+
 |            cpu           |
@@ -222,7 +215,6 @@
                 } else {
                     Err(BottomError::ConfigError(format!(
                         "\"{}\" is an invalid widget name.
-
 Supported widget names:
 +--------------------------+
 |            cpu           |
