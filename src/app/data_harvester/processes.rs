--- conflicted
+++ resolved
@@ -362,22 +362,7 @@
         } else {
             process_val.cpu_usage() as f64 / num_cpus
         };
-<<<<<<< HEAD
-        let process_cpu_usage = if pcu < 0.0 {
-            // This is a bit of a hack... but currently PCU can return a value < 0 due to
-            // an underflow bug if it's running too long.
-            // So... let's forcefully restart sysinfo!
-            restart_sysinfo = true;
-
-            // I could implement a way to re-grab data, but it seems too much of a hassle
-            // (gotta set recursive call bounds and whatnot)... I think
-            // it's fine to just give back 0 until the next harvest.
-
-            0.0
-        } else if use_current_cpu_total {
-=======
         let process_cpu_usage = if use_current_cpu_total {
->>>>>>> a074808a
             pcu / cpu_usage
         } else {
             pcu
@@ -388,9 +373,6 @@
         process_vector.push(ProcessHarvest {
             pid: process_val.pid() as u32,
             name,
-            mem_usage_percent: process_val.memory() as f64 * 100.0 / mem_total_kb as f64,
-            cpu_usage_percent: process_cpu_usage,
-            read_bytes_per_sec: disk_usage.read_bytes,
             write_bytes_per_sec: disk_usage.written_bytes,
             total_read_bytes: disk_usage.total_read_bytes,
             total_write_bytes: disk_usage.total_written_bytes,
