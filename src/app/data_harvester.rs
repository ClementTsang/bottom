--- conflicted
+++ resolved
@@ -124,16 +124,12 @@
     battery_list: Option<Vec<Battery>>,
 
     #[cfg(target_family = "unix")]
-<<<<<<< HEAD
-    user_table: self::processes::UserTable,
+    user_table: processes::UserTable,
 
     #[cfg(feature = "gpu")]
     gpu_pids: Option<Vec<HashMap<u32, (u64, u32)>>>,
     #[cfg(feature = "gpu")]
     gpus_total_mem: Option<u64>,
-=======
-    user_table: processes::UserTable,
->>>>>>> 712a0036
 }
 
 impl DataCollector {
