--- conflicted
+++ resolved
@@ -44,10 +44,6 @@
     pub(crate) disable_gpu: Option<bool>,
     pub(crate) enable_cache_memory: Option<bool>,
     pub(crate) retention: Option<StringOrNum>,
-<<<<<<< HEAD
-    pub(crate) average_cpu_row: Option<bool>,
+    pub(crate) average_cpu_row: Option<bool>, // FIXME: This makes no sense outside of basic mode, add a basic mode config section.
     pub(crate) tree_collapse: Option<bool>,
-=======
-    pub(crate) average_cpu_row: Option<bool>, // FIXME: This makes no sense outside of basic mode, add a basic mode config section.
->>>>>>> 51c67ee5
 }