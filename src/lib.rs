#![warn(rust_2018_idioms)]
#[allow(unused_imports)]
#[macro_use]
extern crate log;

use std::{
    boxed::Box,
    fs,
    io::{stdout, Write},
    panic::PanicInfo,
    path::PathBuf,
    thread,
    time::{Duration, Instant},
};

use crossterm::{
    event::{poll, read, DisableMouseCapture, Event, KeyCode, KeyEvent, KeyModifiers, MouseEvent},
    execute,
    style::Print,
    terminal::{disable_raw_mode, LeaveAlternateScreen},
};

use anyhow::Context;

use app::{
    data_harvester::{self, processes::ProcessSorting},
    layout_manager::{UsedWidgets, WidgetDirection},
    App,
};
use constants::*;
use data_conversion::*;
use options::*;
use utils::error;

pub mod app;

pub mod utils {
    pub mod error;
    pub mod gen_util;
    pub mod logging;
}

pub mod canvas;
pub mod constants;
pub mod data_conversion;
pub mod options;

pub mod clap;

#[cfg(target_family = "windows")]
pub type Pid = usize;

#[cfg(target_family = "unix")]
pub type Pid = libc::pid_t;

pub enum BottomEvent<I, J> {
    KeyInput(I),
    MouseInput(J),
    Update(Box<data_harvester::Data>),
    Clean,
}

pub enum ResetEvent {
    Reset,
}

pub fn handle_mouse_event(event: MouseEvent, app: &mut App) {
    match event {
        MouseEvent::ScrollUp(_x, _y, _modifiers) => app.handle_scroll_up(),
        MouseEvent::ScrollDown(_x, _y, _modifiers) => app.handle_scroll_down(),
        MouseEvent::Down(button, x, y, _modifiers) => {
            // debug!("Button down: {:?}, x: {}, y: {}", button, x, y);

            if !app.app_config_fields.disable_click {
                match button {
                    crossterm::event::MouseButton::Left => {
                        // Trigger left click widget activity
                        app.left_mouse_click_movement(x, y);
                    }
                    crossterm::event::MouseButton::Right => {}
                    _ => {}
                }
            }
        }
        _ => {}
    };
}

pub fn handle_key_event_or_break(
    event: KeyEvent, app: &mut App, reset_sender: &std::sync::mpsc::Sender<ResetEvent>,
) -> bool {
    // debug!("KeyEvent: {:?}", event);

    // TODO: [PASTE] Note that this does NOT support some emojis like flags.  This is due to us
    // catching PER CHARACTER right now WITH A forced throttle!  This means multi-char will not work.
    // We can solve this (when we do paste probably) while keeping the throttle (mainly meant for movement)
    // by throttling after *bulk+singular* actions, not just singular ones.

    if event.modifiers.is_empty() {
        // Required catch for searching - otherwise you couldn't search with q.
        if event.code == KeyCode::Char('q') && !app.is_in_search_widget() {
            return true;
        }
        match event.code {
            KeyCode::End => app.skip_to_last(),
            KeyCode::Home => app.skip_to_first(),
            KeyCode::Up => app.on_up_key(),
            KeyCode::Down => app.on_down_key(),
            KeyCode::Left => app.on_left_key(),
            KeyCode::Right => app.on_right_key(),
            KeyCode::Char(caught_char) => app.on_char_key(caught_char),
            KeyCode::Esc => app.on_esc(),
            KeyCode::Enter => app.on_enter(),
            KeyCode::Tab => app.on_tab(),
            KeyCode::Backspace => app.on_backspace(),
            KeyCode::Delete => app.on_delete(),
            KeyCode::F(1) => app.toggle_ignore_case(),
            KeyCode::F(2) => app.toggle_search_whole_word(),
            KeyCode::F(3) => app.toggle_search_regex(),
            KeyCode::F(5) => app.toggle_tree_mode(),
            KeyCode::F(6) => app.toggle_sort(),
            _ => {}
        }
    } else {
        // Otherwise, track the modifier as well...
        if let KeyModifiers::ALT = event.modifiers {
            match event.code {
                KeyCode::Char('c') | KeyCode::Char('C') => app.toggle_ignore_case(),
                KeyCode::Char('w') | KeyCode::Char('W') => app.toggle_search_whole_word(),
                KeyCode::Char('r') | KeyCode::Char('R') => app.toggle_search_regex(),
                KeyCode::Char('h') => app.on_left_key(),
                KeyCode::Char('l') => app.on_right_key(),
                _ => {}
            }
        } else if let KeyModifiers::CONTROL = event.modifiers {
            if event.code == KeyCode::Char('c') {
                return true;
            }

            match event.code {
                KeyCode::Char('f') => app.on_slash(),
                KeyCode::Left => app.move_widget_selection(&WidgetDirection::Left),
                KeyCode::Right => app.move_widget_selection(&WidgetDirection::Right),
                KeyCode::Up => app.move_widget_selection(&WidgetDirection::Up),
                KeyCode::Down => app.move_widget_selection(&WidgetDirection::Down),
                KeyCode::Char('r') => {
                    if reset_sender.send(ResetEvent::Reset).is_ok() {
                        app.reset();
                    }
                }
                KeyCode::Char('a') => app.skip_cursor_beginning(),
                KeyCode::Char('e') => app.skip_cursor_end(),
                KeyCode::Char('u') => app.clear_search(),
                // KeyCode::Char('j') => {}, // Move down
                // KeyCode::Char('k') => {}, // Move up
                // KeyCode::Char('h') => {}, // Move right
                // KeyCode::Char('l') => {}, // Move left
                // Can't do now, CTRL+BACKSPACE doesn't work and graphemes
                // are hard to iter while truncating last (eloquently).
                // KeyCode::Backspace => app.skip_word_backspace(),
                _ => {}
            }
        } else if let KeyModifiers::SHIFT = event.modifiers {
            match event.code {
                KeyCode::Left => app.move_widget_selection(&WidgetDirection::Left),
                KeyCode::Right => app.move_widget_selection(&WidgetDirection::Right),
                KeyCode::Up => app.move_widget_selection(&WidgetDirection::Up),
                KeyCode::Down => app.move_widget_selection(&WidgetDirection::Down),
                KeyCode::Char(caught_char) => app.on_char_key(caught_char),
                _ => {}
            }
        }
    }

    false
}

pub fn read_config(config_location: Option<&str>) -> error::Result<Option<PathBuf>> {
    let config_path = if let Some(conf_loc) = config_location {
        Some(PathBuf::from(conf_loc))
    } else if cfg!(target_os = "windows") {
        if let Some(home_path) = dirs::config_dir() {
            let mut path = home_path;
            path.push(DEFAULT_CONFIG_FILE_PATH);
            Some(path)
        } else {
            None
        }
    } else if let Some(home_path) = dirs::home_dir() {
        let mut path = home_path;
        path.push(".config/");
        path.push(DEFAULT_CONFIG_FILE_PATH);
        if path.exists() {
            // If it already exists, use the old one.
            Some(path)
        } else {
            // If it does not, use the new one!
            if let Some(config_path) = dirs::config_dir() {
                let mut path = config_path;
                path.push(DEFAULT_CONFIG_FILE_PATH);
                Some(path)
            } else {
                None
            }
        }
    } else {
        None
    };

    Ok(config_path)
}

pub fn create_or_get_config(config_path: &Option<PathBuf>) -> error::Result<Config> {
    if let Some(path) = config_path {
        if let Ok(config_string) = fs::read_to_string(path) {
            Ok(toml::from_str(config_string.as_str())?)
        } else {
            if let Some(parent_path) = path.parent() {
                fs::create_dir_all(parent_path)?;
            }
            fs::File::create(path)?.write_all(DEFAULT_CONFIG_CONTENT.as_bytes())?;
            Ok(toml::from_str(DEFAULT_CONFIG_CONTENT)?)
        }
    } else {
        // Don't write otherwise...
        Ok(toml::from_str(DEFAULT_CONFIG_CONTENT)?)
    }
}

pub fn try_drawing(
    terminal: &mut tui::terminal::Terminal<tui::backend::CrosstermBackend<std::io::Stdout>>,
    app: &mut App, painter: &mut canvas::Painter,
) -> error::Result<()> {
    if let Err(err) = painter.draw_data(terminal, app) {
        cleanup_terminal(terminal)?;
        return Err(err);
    }

    Ok(())
}

pub fn generate_config_colours(
    config: &Config, painter: &mut canvas::Painter,
) -> anyhow::Result<()> {
    if let Some(colours) = &config.colors {
        if let Some(border_color) = &colours.border_color {
            painter
                .colours
                .set_border_colour(border_color)
                .context("Update 'border_color' in your config file..")?;
        }

        if let Some(highlighted_border_color) = &colours.highlighted_border_color {
            painter
                .colours
                .set_highlighted_border_colour(highlighted_border_color)
                .context("Update 'highlighted_border_color' in your config file..")?;
        }

        if let Some(text_color) = &colours.text_color {
            painter
                .colours
                .set_text_colour(text_color)
                .context("Update 'text_color' in your config file..")?;
        }

        if let Some(avg_cpu_color) = &colours.avg_cpu_color {
            painter
                .colours
                .set_avg_cpu_colour(avg_cpu_color)
                .context("Update 'avg_cpu_color' in your config file..")?;
        }

        if let Some(all_cpu_color) = &colours.all_cpu_color {
            painter
                .colours
                .set_all_cpu_colour(all_cpu_color)
                .context("Update 'all_cpu_color' in your config file..")?;
        }

        if let Some(cpu_core_colors) = &colours.cpu_core_colors {
            painter
                .colours
                .set_cpu_colours(cpu_core_colors)
                .context("Update 'cpu_core_colors' in your config file..")?;
        }

        if let Some(ram_color) = &colours.ram_color {
            painter
                .colours
                .set_ram_colour(ram_color)
                .context("Update 'ram_color' in your config file..")?;
        }

        if let Some(swap_color) = &colours.swap_color {
            painter
                .colours
                .set_swap_colour(swap_color)
                .context("Update 'swap_color' in your config file..")?;
        }

        if let Some(rx_color) = &colours.rx_color {
            painter
                .colours
                .set_rx_colour(rx_color)
                .context("Update 'rx_color' in your config file..")?;
        }

        if let Some(tx_color) = &colours.tx_color {
            painter
                .colours
                .set_tx_colour(tx_color)
                .context("Update 'tx_color' in your config file..")?;
        }

        // if let Some(rx_total_color) = &colours.rx_total_color {
        //     painter.colours.set_rx_total_colour(rx_total_color)?;
        // }

        // if let Some(tx_total_color) = &colours.tx_total_color {
        //     painter.colours.set_tx_total_colour(tx_total_color)?;
        // }

        if let Some(table_header_color) = &colours.table_header_color {
            painter
                .colours
                .set_table_header_colour(table_header_color)
                .context("Update 'table_header_color' in your config file..")?;
        }

        if let Some(scroll_entry_text_color) = &colours.selected_text_color {
            painter
                .colours
                .set_scroll_entry_text_color(scroll_entry_text_color)
                .context("Update 'selected_text_color' in your config file..")?;
        }

        if let Some(scroll_entry_bg_color) = &colours.selected_bg_color {
            painter
                .colours
                .set_scroll_entry_bg_color(scroll_entry_bg_color)
                .context("Update 'selected_bg_color' in your config file..")?;
        }

        if let Some(widget_title_color) = &colours.widget_title_color {
            painter
                .colours
                .set_widget_title_colour(widget_title_color)
                .context("Update 'widget_title_color' in your config file..")?;
        }

        if let Some(graph_color) = &colours.graph_color {
            painter
                .colours
                .set_graph_colour(graph_color)
                .context("Update 'graph_color' in your config file..")?;
        }

        if let Some(battery_colors) = &colours.battery_colors {
            painter
                .colours
                .set_battery_colors(battery_colors)
                .context("Update 'battery_colors' in your config file.")?;
        }
    }

    Ok(())
}

pub fn cleanup_terminal(
    terminal: &mut tui::terminal::Terminal<tui::backend::CrosstermBackend<std::io::Stdout>>,
) -> error::Result<()> {
    disable_raw_mode()?;
    execute!(
        terminal.backend_mut(),
        DisableMouseCapture,
        LeaveAlternateScreen
    )?;
    terminal.show_cursor()?;

    Ok(())
}

pub fn termination_hook() {
    let mut stdout = stdout();
    disable_raw_mode().unwrap();
    execute!(stdout, DisableMouseCapture, LeaveAlternateScreen).unwrap();
}

/// Based on https://github.com/Rigellute/spotify-tui/blob/master/src/main.rs
pub fn panic_hook(panic_info: &PanicInfo<'_>) {
    let mut stdout = stdout();

    let msg = match panic_info.payload().downcast_ref::<&'static str>() {
        Some(s) => *s,
        None => match panic_info.payload().downcast_ref::<String>() {
            Some(s) => &s[..],
            None => "Box<Any>",
        },
    };

    let stacktrace: String = format!("{:?}", backtrace::Backtrace::new());

    disable_raw_mode().unwrap();
    execute!(stdout, DisableMouseCapture, LeaveAlternateScreen).unwrap();

    // Print stack trace.  Must be done after!
    execute!(
        stdout,
        Print(format!(
            "thread '<unnamed>' panicked at '{}', {}\n\r{}",
            msg,
            panic_info.location().unwrap(),
            stacktrace
        )),
    )
    .unwrap();
}

pub fn handle_force_redraws(app: &mut App) {
    // Currently we use an Option... because we might want to future-proof this
    // if we eventually get widget-specific redrawing!
    if app.proc_state.force_update_all {
        update_all_process_lists(app);
        app.proc_state.force_update_all = false;
    } else if let Some(widget_id) = app.proc_state.force_update {
        update_final_process_list(app, widget_id);
        app.proc_state.force_update = None;
    }

    if app.cpu_state.force_update.is_some() {
        app.canvas_data.cpu_data = convert_cpu_data_points(&app.data_collection, app.is_frozen);
        app.cpu_state.force_update = None;
    }

    if app.mem_state.force_update.is_some() {
        app.canvas_data.mem_data = convert_mem_data_points(&app.data_collection, app.is_frozen);
        app.canvas_data.swap_data = convert_swap_data_points(&app.data_collection, app.is_frozen);
        app.mem_state.force_update = None;
    }

    if app.net_state.force_update.is_some() {
        let (rx, tx) = get_rx_tx_data_points(&app.data_collection, app.is_frozen);
        app.canvas_data.network_data_rx = rx;
        app.canvas_data.network_data_tx = tx;
        app.net_state.force_update = None;
    }
}

#[allow(clippy::needless_collect)]
pub fn update_all_process_lists(app: &mut App) {
    // According to clippy, I can avoid a collect... but if I follow it,
    // I end up conflicting with the borrow checker since app is used within the closure... hm.
    if !app.is_frozen {
        let widget_ids = app
            .proc_state
            .widget_states
            .keys()
            .cloned()
            .collect::<Vec<_>>();

        widget_ids.into_iter().for_each(|widget_id| {
            update_final_process_list(app, widget_id);
        });
    }
}

fn update_final_process_list(app: &mut App, widget_id: u64) {
    let process_states = match app.proc_state.widget_states.get(&widget_id) {
        Some(process_state) => Some((
            process_state
                .process_search_state
                .search_state
                .is_invalid_or_blank_search(),
            process_state.is_using_command,
            process_state.is_grouped,
            process_state.is_tree_mode,
        )),
        None => None,
    };

    if let Some((is_invalid_or_blank, is_using_command, is_grouped, is_tree)) = process_states {
        if !app.is_frozen {
            app.canvas_data.single_process_data = convert_process_data(&app.data_collection);
        }

        let process_filter = app.get_process_filter(widget_id);
        let filtered_process_data: Vec<ConvertedProcessData> = if is_tree {
            app.canvas_data
                .single_process_data
                .iter()
                .map(|process| {
                    let mut process_clone = process.clone();
                    if !is_invalid_or_blank {
                        if let Some(process_filter) = process_filter {
                            process_clone.is_disabled_entry =
                                !process_filter.check(&process_clone, is_using_command);
                        }
                    }
                    process_clone
                })
                .collect::<Vec<_>>()
        } else {
            app.canvas_data
                .single_process_data
                .iter()
                .filter(|process| {
                    if !is_invalid_or_blank {
                        if let Some(process_filter) = process_filter {
                            process_filter.check(&process, is_using_command)
                        } else {
                            true
                        }
                    } else {
                        true
                    }
                })
                .cloned()
                .collect::<Vec<_>>()
        };

        if let Some(proc_widget_state) = app.proc_state.get_mut_widget_state(widget_id) {
            let mut finalized_process_data = if is_tree {
                tree_process_data(
                    &filtered_process_data,
                    is_using_command,
                    &proc_widget_state.process_sorting_type,
                    proc_widget_state.is_process_sort_descending,
                )
            } else if is_grouped {
                group_process_data(&filtered_process_data, is_using_command)
            } else {
                filtered_process_data
            };

<<<<<<< HEAD
            // Note tree mode is sorted well before this, as it's special.
            if !is_tree {
                sort_process_data(&mut finalized_process_data, proc_widget_state);
            }

            if proc_widget_state.scroll_state.current_scroll_position
                >= finalized_process_data.len()
            {
                proc_widget_state.scroll_state.current_scroll_position =
                    finalized_process_data.len().saturating_sub(1);
                proc_widget_state.scroll_state.previous_scroll_position = 0;
                proc_widget_state.scroll_state.scroll_direction = app::ScrollDirection::Down;
            }
=======
    let process_filter = app.get_process_filter(widget_id);
    let filtered_process_data: Vec<ConvertedProcessData> = app
        .canvas_data
        .process_data
        .iter()
        .filter(|process| {
            if !is_invalid_or_blank {
                if let Some(process_filter) = process_filter {
                    process_filter.check(&process, is_using_command)
                } else {
                    true
                }
            } else {
                true
            }
        })
        .cloned()
        .collect::<Vec<_>>();

    // Quick fix for tab updating the table headers
    if let Some(proc_widget_state) = app.proc_state.get_mut_widget_state(widget_id) {
        let mut resulting_processes = filtered_process_data;
        sort_process_data(&mut resulting_processes, proc_widget_state);
>>>>>>> 0d8572c6

            app.canvas_data
                .finalized_process_data_map
                .insert(widget_id, finalized_process_data);
        }
    }
}

fn sort_process_data(
    to_sort_vec: &mut Vec<ConvertedProcessData>, proc_widget_state: &app::ProcWidgetState,
) {
    to_sort_vec.sort_by(|a, b| {
        utils::gen_util::get_ordering(&a.name.to_lowercase(), &b.name.to_lowercase(), false)
    });

    match &proc_widget_state.process_sorting_type {
        ProcessSorting::CpuPercent => {
            to_sort_vec.sort_by(|a, b| {
                utils::gen_util::get_ordering(
                    a.cpu_percent_usage,
                    b.cpu_percent_usage,
                    proc_widget_state.is_process_sort_descending,
                )
            });
        }
        ProcessSorting::Mem => {
            to_sort_vec.sort_by(|a, b| {
                utils::gen_util::get_ordering(
                    a.mem_usage_bytes,
                    b.mem_usage_bytes,
                    proc_widget_state.is_process_sort_descending,
                )
            });
        }
        ProcessSorting::MemPercent => {
            to_sort_vec.sort_by(|a, b| {
                utils::gen_util::get_ordering(
                    a.mem_percent_usage,
                    b.mem_percent_usage,
                    proc_widget_state.is_process_sort_descending,
                )
            });
        }
        ProcessSorting::ProcessName => {
            // Don't repeat if false... it sorts by name by default anyways.
            if proc_widget_state.is_process_sort_descending {
                to_sort_vec.sort_by(|a, b| {
                    utils::gen_util::get_ordering(
                        &a.name.to_lowercase(),
                        &b.name.to_lowercase(),
                        proc_widget_state.is_process_sort_descending,
                    )
                })
            }
        }
        ProcessSorting::Command => to_sort_vec.sort_by(|a, b| {
            utils::gen_util::get_ordering(
                &a.command.to_lowercase(),
                &b.command.to_lowercase(),
                proc_widget_state.is_process_sort_descending,
            )
        }),
        ProcessSorting::Pid => {
            if !proc_widget_state.is_grouped {
                to_sort_vec.sort_by(|a, b| {
                    utils::gen_util::get_ordering(
                        a.pid,
                        b.pid,
                        proc_widget_state.is_process_sort_descending,
                    )
                });
            }
        }
        ProcessSorting::ReadPerSecond => {
            to_sort_vec.sort_by(|a, b| {
                utils::gen_util::get_ordering(
                    a.rps_f64,
                    b.rps_f64,
                    proc_widget_state.is_process_sort_descending,
                )
            });
        }
        ProcessSorting::WritePerSecond => {
            to_sort_vec.sort_by(|a, b| {
                utils::gen_util::get_ordering(
                    a.wps_f64,
                    b.wps_f64,
                    proc_widget_state.is_process_sort_descending,
                )
            });
        }
        ProcessSorting::TotalRead => {
            to_sort_vec.sort_by(|a, b| {
                utils::gen_util::get_ordering(
                    a.tr_f64,
                    b.tr_f64,
                    proc_widget_state.is_process_sort_descending,
                )
            });
        }
        ProcessSorting::TotalWrite => {
            to_sort_vec.sort_by(|a, b| {
                utils::gen_util::get_ordering(
                    a.tw_f64,
                    b.tw_f64,
                    proc_widget_state.is_process_sort_descending,
                )
            });
        }
        ProcessSorting::State => to_sort_vec.sort_by(|a, b| {
            utils::gen_util::get_ordering(
                &a.process_state.to_lowercase(),
                &b.process_state.to_lowercase(),
                proc_widget_state.is_process_sort_descending,
            )
        }),
        ProcessSorting::Count => {
            if proc_widget_state.is_grouped {
                to_sort_vec.sort_by(|a, b| {
                    utils::gen_util::get_ordering(
                        a.group_pids.len(),
                        b.group_pids.len(),
                        proc_widget_state.process_sorting_reverse,
                    )
                });
            }
        }
    }
}

pub fn create_input_thread(
    sender: std::sync::mpsc::Sender<
        BottomEvent<crossterm::event::KeyEvent, crossterm::event::MouseEvent>,
    >,
) {
    thread::spawn(move || {
        let mut mouse_timer = Instant::now();
        let mut keyboard_timer = Instant::now();

        loop {
            if poll(Duration::from_millis(20)).is_ok() {
                if let Ok(event) = read() {
                    if let Event::Key(key) = event {
                        if Instant::now().duration_since(keyboard_timer).as_millis() >= 20 {
                            if sender.send(BottomEvent::KeyInput(key)).is_err() {
                                break;
                            }
                            keyboard_timer = Instant::now();
                        }
                    } else if let Event::Mouse(mouse) = event {
                        if Instant::now().duration_since(mouse_timer).as_millis() >= 20 {
                            if sender.send(BottomEvent::MouseInput(mouse)).is_err() {
                                break;
                            }
                            mouse_timer = Instant::now();
                        }
                    }
                }
            }
        }
    });
}

pub fn create_event_thread(
    sender: std::sync::mpsc::Sender<
        BottomEvent<crossterm::event::KeyEvent, crossterm::event::MouseEvent>,
    >,
    reset_receiver: std::sync::mpsc::Receiver<ResetEvent>,
    app_config_fields: &app::AppConfigFields, used_widget_set: UsedWidgets,
) {
    let temp_type = app_config_fields.temperature_type.clone();
    let use_current_cpu_total = app_config_fields.use_current_cpu_total;
    let show_average_cpu = app_config_fields.show_average_cpu;
    let update_rate_in_milliseconds = app_config_fields.update_rate_in_milliseconds;

    thread::spawn(move || {
        let mut data_state = data_harvester::DataCollector::default();
        data_state.set_collected_data(used_widget_set);
        data_state.set_temperature_type(temp_type);
        data_state.set_use_current_cpu_total(use_current_cpu_total);
        data_state.set_show_average_cpu(show_average_cpu);

        data_state.init();
        loop {
            if let Ok(message) = reset_receiver.try_recv() {
                match message {
                    ResetEvent::Reset => {
                        data_state.data.first_run_cleanup();
                    }
                }
            }
            futures::executor::block_on(data_state.update_data());
            let event = BottomEvent::Update(Box::from(data_state.data));
            data_state.data = data_harvester::Data::default();
            if sender.send(event).is_err() {
                break;
            }
            thread::sleep(Duration::from_millis(update_rate_in_milliseconds));
        }
    });
}<|MERGE_RESOLUTION|>--- conflicted
+++ resolved
@@ -533,7 +533,6 @@
                 filtered_process_data
             };
 
-<<<<<<< HEAD
             // Note tree mode is sorted well before this, as it's special.
             if !is_tree {
                 sort_process_data(&mut finalized_process_data, proc_widget_state);
@@ -547,31 +546,6 @@
                 proc_widget_state.scroll_state.previous_scroll_position = 0;
                 proc_widget_state.scroll_state.scroll_direction = app::ScrollDirection::Down;
             }
-=======
-    let process_filter = app.get_process_filter(widget_id);
-    let filtered_process_data: Vec<ConvertedProcessData> = app
-        .canvas_data
-        .process_data
-        .iter()
-        .filter(|process| {
-            if !is_invalid_or_blank {
-                if let Some(process_filter) = process_filter {
-                    process_filter.check(&process, is_using_command)
-                } else {
-                    true
-                }
-            } else {
-                true
-            }
-        })
-        .cloned()
-        .collect::<Vec<_>>();
-
-    // Quick fix for tab updating the table headers
-    if let Some(proc_widget_state) = app.proc_state.get_mut_widget_state(widget_id) {
-        let mut resulting_processes = filtered_process_data;
-        sort_process_data(&mut resulting_processes, proc_widget_state);
->>>>>>> 0d8572c6
 
             app.canvas_data
                 .finalized_process_data_map
