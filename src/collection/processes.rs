--- conflicted
+++ resolved
@@ -146,14 +146,9 @@
     #[cfg(feature = "gpu")]
     pub gpu_util: u32,
 
-<<<<<<< HEAD
-    #[cfg(target_os = "linux")]
-    pub k_thread: bool,
-=======
     /// The process entry "type".
     #[cfg(target_os = "linux")]
     pub process_type: ProcessType,
->>>>>>> 3ff7977e
     // TODO: Additional fields
     // pub rss_kb: u64,
     // pub virt_kb: u64,
