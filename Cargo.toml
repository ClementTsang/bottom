[package]
name = "bottom"
<<<<<<< HEAD
version = "0.7.0"
=======
version = "0.6.4"
>>>>>>> 96ca024a
authors = ["Clement Tsang <cjhtsang@uwaterloo.ca>"]
edition = "2018"
repository = "https://github.com/ClementTsang/bottom"
keywords = ["cross-platform", "monitoring", "cli", "top", "tui"]
license = "MIT"
categories = ["command-line-utilities", "visualization"]
description = "A cross-platform graphical process/system monitor with a customizable interface and a multitude of features. Supports Linux, macOS, and Windows."
readme = "README.md"
default-run = "btm"
build = "build.rs"

[[bin]]
name = "btm"
path = "src/bin/main.rs"
doc = false

[lib]
test = false
doctest = false
doc = false

[profile.release]
debug = 0
lto = true
# debug = true
# lto = false
opt-level = 3
codegen-units = 1

[features]
default = ["fern", "log", "battery"]

[dependencies]
anyhow = "1.0.40"
backtrace = "0.3.59"
chrono = "0.4.19"
crossterm = "0.20.0"
ctrlc = { version = "3.1.9", features = ["termination"] }
clap = "2.33"
cfg-if = "1.0"
dirs = "3.0.2"
enum_dispatch = "0.3.7"
float-ord = "0.3.2"
futures = "0.3.14"
futures-timer = "3.0.2"
fxhash = "0.2.1"
indexmap = "1.6.2"
indextree = "4.3.1"
itertools = "0.10.0"
once_cell = "1.5.2"
regex = "1.5.4"
serde = { version = "1.0.125", features = ["derive"] }
# Sysinfo is still used in Linux for the ProcessStatus
sysinfo = "0.18.2"
thiserror = "1.0.24"
textwrap = "0.14.2"
toml = "0.5.8"
tui = { version = "0.16.0", features = ["crossterm"], default-features = false }
typed-builder = "0.9.0"
unicode-segmentation = "1.8.0"
unicode-width = "0.1"

# For debugging only... disable on release builds with for now?  TODO: Redo this.
fern = { version = "0.6.0", optional = true }
log = { version = "0.4.14", optional = true }
battery = { version = "0.7.8", optional = true }

[target.'cfg(unix)'.dependencies]
libc = "0.2.86"

[target.'cfg(target_os = "linux")'.dependencies]
heim = { version = "0.1.0-rc.1", features = ["cpu", "disk", "net", "sensors"] }
procfs = "0.10.1"
smol = "1.2.5"

[target.'cfg(target_os = "macos")'.dependencies]
heim = { version = "0.1.0-rc.1", features = ["cpu", "disk", "memory", "net"] }

[target.'cfg(target_os = "windows")'.dependencies]
heim = { version = "0.1.0-rc.1", features = ["cpu", "disk", "memory"] }
winapi = "0.3.9"

[dev-dependencies]
assert_cmd = "1.0.3"
predicates = "1.0.8"

[build-dependencies]
clap = "2.33"

[package.metadata.deb]
section = "utility"
assets = [
    ["target/release/btm", "usr/bin/", "755"],
    ["LICENSE", "usr/share/doc/btm/", "644"],
    [
        "target/release/build/bottom-*/out/btm.bash",
        "usr/share/bash-completion/completions/btm",
        "644",
    ],
    [
        "target/release/build/bottom-*/out/btm.fish",
        "usr/share/fish/vendor_completions.d/btm.fish",
        "644",
    ],
    [
        "target/release/build/bottom-*/out/_btm",
        "usr/share/zsh/vendor-completions/",
        "644",
    ],
]
extended-description = """\
A cross-platform graphical process/system monitor with a customizable interface and a multitude of
features. Supports Linux, macOS, and Windows.

By default, bottom will look for a config file in ~/.config/bottom/bottom.toml.
If one is not specified it will fall back to defaults.  If a config file does not
exist at the specified or default location, a blank one will be created for the user.
"""

[package.metadata.wix]
output = "bottom_x86_64_installer.msi"

[dev-dependencies.cargo-husky]
version = "1"
default-features = false
features = ["user-hooks"]<|MERGE_RESOLUTION|>--- conflicted
+++ resolved
@@ -1,10 +1,6 @@
 [package]
 name = "bottom"
-<<<<<<< HEAD
 version = "0.7.0"
-=======
-version = "0.6.4"
->>>>>>> 96ca024a
 authors = ["Clement Tsang <cjhtsang@uwaterloo.ca>"]
 edition = "2018"
 repository = "https://github.com/ClementTsang/bottom"
