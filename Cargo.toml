--- conflicted
+++ resolved
@@ -96,13 +96,8 @@
 regex = "1.9.0"
 serde = { version = "1.0.166", features = ["derive"] }
 starship-battery = { version = "0.8.1", optional = true }
-<<<<<<< HEAD
 sysinfo = "=0.29.4"
-thiserror = "1.0.40"
-=======
-sysinfo = "0.29.3"
 thiserror = "1.0.41"
->>>>>>> 567ba376
 time = { version = "0.3.22", features = ["formatting", "macros"] }
 toml_edit = { version = "0.19.12", features = ["serde"] }
 tui = { version = "0.21.0", package = "ratatui" }
